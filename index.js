/*!
 * engine <https://github.com/jonschlinkert/engine>
 *
 * Copyright (c) 2014 Jon Schlinkert, contributors.
 * Licensed under the MIT license.
 */

'use strict';

// process.env.DEBUG = 'engine:*';

var _ = require('lodash');
var path = require('path');
var chalk = require('chalk');
var Delims = require('delims');
var forOwn = require('for-own');
var Layouts = require('layouts');
var Router = require('en-route');
var Cache = require('config-cache');
var Helpers = require('helper-cache');
var Engines = require('engine-cache');
var engineLodash = require('engine-lodash');
var engineNoop = require('engine-noop');
var parserMatter = require('parser-front-matter');
var parserNoop = require('parser-noop');
var Loader = require('load-templates');
var decorate = require('./lib/decorate');
var utils = require('./lib/utils');
var debug = require('./lib/debug');
var extend = _.extend;


/**
 * Create a new instance of `Engine`, optionally passing
 * default `options` to initialize with.
 *
 * **Example:**
 *
 * ```js
 * var Engine = require('engine');
 * var engine = new Engine();
 * ```
 *
 * @class `Engine`
 * @param {Object} `options` Options to initialize with.
 * @api public
 */

var Engine = module.exports = Cache.extend({
  constructor: function(options) {
    Engine.__super__.constructor.call(this, options);
    this.initEngine();
  }
});

Engine.extend = Cache.extend;


/**
 * Initialize defaults.
 *
 * @api private
 */

Engine.prototype.initEngine = function() {
  this.engines = this.engines || {};
  this.delims = this.delims || {};

  this._ = {};
  this.templateType = {};
  this.templateType.partial = [];
  this.templateType.renderable = [];
  this.templateType.layout = [];
  this.layoutSettings = {};

  this.defaultConfig();
  this.defaultOptions();
  this.defaultDelimiters();
  this.defaultRoutes();
  this.defaultTemplates();
  this.defaultEngines();
};


/**
 * Initialize the default configuration.
 *
 * @api private
 */

Engine.prototype.defaultConfig = function() {
  this._.delims = new Delims(this.options);
  this._.engines = new Engines(this.engines);
  this._.helpers = new Helpers({
    bindFunctions: true,
    thisArg: this
  });

  this._.asyncHelpers = new Helpers({
    bindFunctions: true,
    thisArg: this
  });

  this.set('mixins', {});
  this.set('locals', {});
  this.set('imports', {});
  this.set('layouts', {});
  this.set('partials', {});
  this.set('anonymous', {});
  this.set('pages', {});
};


/**
 * Initialize default options.
 *
 * @api private
 */

Engine.prototype.defaultOptions = function() {
  this.option('cache', true);
  this.option('strictErrors', true);
  this.option('pretty', false);

  this.option('cwd', process.cwd());
  this.option('ext', '*');
  this.option('defaultExts', ['md', 'html', 'hbs']);
  this.option('destExt', '.html');
  this.option('delims', ['<%', '%>']);
  this.option('viewEngine', '*');
  this.option('layoutTag', 'body');
  this.option('layoutDelims', ['{%', '%}']);
  this.option('layoutExt', null);
  this.option('layout', null);

  this.enable('built-in:engines');

  this.option('preprocess', true);
  this.option('preferLocals', false);
  this.option('partialLayout', null);
  this.option('mergePartials', true);
  this.option('mergeFunction', extend);
  this.option('bindHelpers', true);

  // Custom function for naming partial keys
  this.option('partialsKey', function (fp) {
    return path.basename(fp, path.extname(fp));
  });

  // Custom function for all other template keys
  this.option('renameKey', function (fp) {
    return path.basename(fp);
  });
};


/**
 * Load default routes / middleware
 *
 *   - `.md`: parse front matter in markdown files
 *   - `.hbs`: parse front matter in handlebars templates
 *   - `.*`: use the noop engine for any unclaimed extensions. This just
 *           passes files through but adds expected properties to the
 *           template object if they don't already exist.
 *
 * @api private
 */

Engine.prototype.defaultRoutes = function() {
  this.route(/\.(md|hbs)$/, function route(src, dest, next) {
    parserMatter.parse(src, function(err) {
      if (err) {
        console.log('route [md|hbs]:', chalk.red(err));
        next(err);
        return;
      }
      next();
    });
  });

  this.route(/.*/, function route(src, dest, next) {
    parserNoop.parse(src, function(err) {
      if (err) {
        console.log('route [*]:', chalk.red(err));
        next(err);
        return;
      }
      next();
    });
  });
};


/**
 * Load default engines.
 *
 *   - `*` The noop engine is used as a pass-through when no other engine matches.
 *   - `md|html|hbs`. [engine-lodash] will process templates  in any files with these
 *                    extensions. To change or negate these extensions, just do
 *                    `engine.option('defaultExts', ['foo', 'bar', 'baz'])`.
 *
 * @api private
 */

Engine.prototype.defaultEngines = function() {
  if (this.enabled('built-in:engines')) {
    this.engine(this.option('defaultExts'), engineLodash, {
      layoutDelims: ['{%', '%}'],
      destExt: '.html'
    });
    this.engine('*', engineNoop, {
      layoutDelims: ['{%', '%}'],
      destExt: '.html'
    });
  }
};


/**
 * Register default template delimiters.
 *
 *   - engine delimiters: Delimiters used in templates process by [engine-lodash], the default engine.
 *   - layout delimiters: Delimiters used in layouts.
 *
 * @api private
 */

Engine.prototype.defaultDelimiters = function() {
  this.addDelims('*', ['<%', '%>'], ['{%', '%}']);
};


/**
 * Register default template types.
 *
 * @api private
 */

Engine.prototype.defaultTemplates = function() {
  this.create('page', { isRenderable: true });
  this.create('layout', { isLayout: true });
  this.create('partial');
};


/**
 * Create helpers for each default template `type`.
 *
 * @api private
 */

Engine.prototype.typeHelpers = function(type, plural) {
  this.addHelper(type, function (key, locals) {
    var partial = this.cache[plural][key];

    partial = this.stashLocals(type, partial, locals);

    var content = this.renderSync(partial, locals);
    if (content instanceof Error) {
      throw content;
    }
    return content;
  });
};


/**
 * Create async helpers for each default template `type`.
 *
 * @param {String} `type` The type of template.
 * @param {String} `plural` Plural form of `type`.
 * @api private
 */

Engine.prototype.typeHelpersAsync = function(type, plural) {
  this.addHelperAsync(type, function (name, locals, next) {
    debug.helper('#{creating async type helper}:', name);
    var last = _.last(arguments);

    if (typeof locals === 'function') {
      next = locals;
      locals = {};
    }
    if (typeof next !== 'function') {
      next = last;
    }

    var partial = this.cache[plural][name];
    this.stashLocals('typeHelpersAsync', partial, locals);

    if (!partial) {
      var msg = chalk.red('helper {{' + type + ' "' + name + '"}} not found.');
      console.log(msg);
      next(null, '');
      return;
    }

    partial.locals = extend({}, partial.locals, partial.data, locals);
    debug.helper('#{async helper partial}:', partial);

    this.render(partial, partial.locals, function (err, content) {
      debug.helper('#{async helper rendering}:', content);
      if (err) {
        console.log('asyncHelpers:', chalk.red(err));
        next(err);
        return;
      }
      next(null, content);
      return;
    });
  }.bind(this));
};


/**
 * Lazily initalize router, to allow options to
 * be passed in after init.
 *
 * @api private
 */

Engine.prototype.lazyrouter = function() {
  if (!this.router) {
    this.router = new Router({
      caseSensitive: this.enabled('case sensitive routing'),
      strict: this.enabled('strict routing')
    });
  }
};


/**
 * Dispatch a template through a middleware stack
 *
 * @param  {arguments} `arguments` Any arguments that should be passed through the middleware stack
 * @api private
 */

Engine.prototype.middleware = function() {
  debug.routes('#routes:middleware', arguments);
  this.lazyrouter();
  this.router.middleware.apply(this.router, arguments);
};


/**
 * Dispatch a template through a middleware stack for a specific stage
 *
 * @param {String} `stage` Name of the stage to use
 * @param  {arguments} `arguments` Any arguments that should be passed through the middleware stack
 * @api private
 */

Engine.prototype.stage = function() {
  debug.routes('#routes:stage', arguments);
  this.lazyrouter();
  this.router.stage.apply(this.router, arguments);
};


/**
 * Set a route to be called.
 *
 * @param  {Function|String} `filter` String or filter function to get the middleware stack to run.
 * @param  {Function|Array}  `middleware` Middleware stack to run for the given route.
 * @return {Object} `Engine` to enable chaining.
 * @api private
 */

Engine.prototype.route = function(filter) {
  debug.routes('#route', arguments);
  this.lazyrouter();

  /* if the filter is a string, turn it into a filter
   * formatted the way Engine expects it */
  if (typeof filter === 'string' || filter instanceof RegExp) {
    var str = filter;
    filter = function routeFilter(src, dest) {
      debug.middleware('#route:filter', str, arguments);
      this.createPathRegex(str);
      return this.matchStr(src.path);
    };
  }

  var args = [filter].concat([].slice.call(arguments, 1));
  debug.routes('#route', args);

  this.router.route.apply(this.router, args);
  return this;
};


/**
 * Set middleware to be used for a specific stage
 *
 * @param  {String} `stage` Name of the middleware stack to add to.
 * @param  {Function|Array}  `middleware` Middleware stack to run for the given stage.
 * @return {Object} `Engine` to enable chaining.
 * @api private
 */

Engine.prototype.runStage = function(stage) {
  debug.routes('#use', arguments);
  this.lazyrouter();
  this.router.runStage.apply(this.router, arguments);
  return this;
};


/**
 * Lazily add a `Layout` instance if it has not yet been added.
 * Also normalizes settings to pass to the `layouts` library.
 *
 * We can't instantiate `Layout` in the defaultConfig because
 * it reads settings which might not be set until after init.
 *
 * @api private
 */

Engine.prototype.lazyLayouts = function(ext, options) {
  if (!hasOwn(this.layoutSettings, ext)) {
    var opts = extend({}, this.options, options);

    debug.layout('#{lazyLayouts} ext: %s', ext);

    this.layoutSettings[ext] = new Layouts({
      delims: opts.layoutDelims,
      layouts: opts.layouts,
      locals: opts.locals,
      tag: opts.layoutTag,
    });
  }
};


/**
 * If a layout is defined, apply it. Otherwise just return the content as-is.
 *
 * @param  {String} `ext` The layout settings to use.
 * @param  {Object} `template` Template object, with `content` to be wrapped with a layout.
 * @return  {String} Either the string wrapped with a layout, or the original string if no layout was found.
 * @api private
 */

Engine.prototype.applyLayout = function(ext, template, locals) {
  debug.layout('#{lazyLayouts} ext: %s', ext);

  var layout = utils.determineLayout(template, locals, true);
  var layoutEngine = this.layoutSettings[path.extname(layout)];
  if (!layoutEngine) {
    if (ext[0] !== '.') {
      ext = '.' + ext;
    }
    layoutEngine = this.layoutSettings[ext];
  }

  var optsExt = this.option('layoutExt');
  if (optsExt) {
    if (optsExt[0] !== '.') {
      optsExt = '.' + optsExt;
    }
    layout = layout + optsExt;
  }

  var obj = utils.pickContent(template);
  obj = this.stashLocals('applyLayout', obj, locals);

  if (layoutEngine && !template.options.hasLayout) {
    debug.layout('#{applying layout} settings: ', layoutEngine);
    template.options.hasLayout = true;

    var opts = {};
    if (utils.isPartial(template)) {
      opts.defaultLayout = false;
    }

    var result = layoutEngine.render(obj.content, layout, opts);
    return result.content;
  }
  return obj.content;
};


/**
 * Pass custom delimiters to Lo-Dash.
 *
 * **Example:**
 *
 * ```js
 * engine.makeDelims(['{%', '%}'], ['{{', '}}'], opts);
 * ```
 *
 * @param  {Array} `arr` Array of delimiters.
 * @param  {Array} `layoutDelims` layout-specific delimiters to use. Default is `['{{', '}}']`.
 * @param  {Object} `options` Options to pass to [delims].
 * @api private
 */

Engine.prototype.makeDelims = function(arr, options) {
  var settings = extend({}, options, { escape: true });

  if (!Array.isArray(arr)) {
    return extend(options, this.getDelims('*'));
  }

  var delims = this._.delims.templates(arr, settings);
  debug.delims('#{making delims}: ', delims);
  return extend({}, delims, options);
};


/**
 * Cache delimiters by `name` with the given `options` for later use.
 *
 * **Example:**
 *
 * ```js
 * engine.addDelims('curly', ['{%', '%}']);
 * engine.addDelims('angle', ['<%', '%>']);
 * engine.addDelims('es6', ['#{', '}'], {
 *   // override the generated regex
 *   interpolate: /\$\{([^\\}]*(?:\\.[^\\}]*)*)\}/g
 * });
 * ```
 *
 * [delims]: https://github.com/jonschlinkert/delims "Generate regex for delimiters"
 *
 * @param {String} `name` The name to use for the stored delimiters.
 * @param {Array} `delims` Array of delimiter strings. See [delims] for details.
 * @param {Object} `opts` Options to pass to [delims]. You can also use the options to
 *                        override any of the generated delimiters.
 * @api public
 */

Engine.prototype.addDelims = function(ext, arr, layoutDelims, settings) {
  debug.delims('#{adding delims} ext: %s, delims:', ext, arr);

  if (Array.isArray(layoutDelims)) {
    if (ext[0] !== '.') {
      ext = '.' + ext;
    }
    this.lazyLayouts(ext, {layoutDelims: layoutDelims}, settings || {});
  } else {
    settings = layoutDelims;
    layoutDelims = this.option('layoutDelims');
  }

  var delims = extend({}, this.makeDelims(arr, settings), settings);
  this.delims[ext] = delims;
  return this;
};


/**
 * The `ext` of the stored delimiters to pass to the current delimiters engine.
 * The engine must support custom delimiters for this to work.
 *
 * @param  {Array} `ext` The name of the stored delimiters to pass.
 * @api private
 */

Engine.prototype.getDelims = function(ext) {
  debug.delims('#{getting delims} ext: %s', ext);

  if(hasOwn(this.delims, ext)) {
    return this.delims[ext];
  }
  ext = this.currentDelims || 'default';
  return this.delims[ext];
};


/**
 * Specify by `ext` the delimiters to make active.
 *
 * ```js
 * engine.useDelims('curly');
 * engine.useDelims('angle');
 * ```
 *
 * @param {String} `ext`
 * @api public
 */

Engine.prototype.useDelims = function(ext) {
  debug.delims('#{using delims} ext: %s', ext);
  return this.currentDelims = ext;
};


/**
 * Private method for registering an engine.
 *
 * @param {String} `ext`
 * @param {Function|Object} `fn` or `options`
 * @param {Object} `options`
 * @return {Object} `Engine` to enable chaining
 * @api private
 */

Engine.prototype.registerEngine = function(ext, fn, options) {
  var opts = extend({ thisArg: this, bindFunctions: true }, options);
  if (ext[0] !== '.') {
    ext = '.' + ext;
  }

  debug.engine('#{register} args:', arguments);
  debug.engine('#{register} ext: %s', ext);

  this._.engines.register(ext, fn, opts);
  if (opts.delims && !Boolean(this.delims[ext])) {
    this.addDelims(ext, opts.delims);
    this.engines[ext].delims = this.getDelims(ext);
  }

  this.lazyLayouts(ext, opts);
  return this;
};


/**
 * Register the given view engine callback `fn` as `ext`. If only `ext`
 * is passed, the engine registered for `ext` is returned. If no `ext`
 * is passed, the entire cache is returned.
 *
 * @doc api-engine
 * @param {String} `ext`
 * @param {Function|Object} `fn` or `options`
 * @param {Object} `options`
 * @return {Object} `Engine` to enable chaining
 * @api public
 */

Engine.prototype.engine = function(extension, fn, options) {
  debug.engine('#{engine} args: ', arguments);
  utils.arrayify(extension).forEach(function(ext) {
    if (ext[0] !== '.') {
      ext = '.' + ext;
    }
    this.registerEngine(ext, fn, options);
  }.bind(this));
  return this;
};


/**
 * Get the engine registered for the given `ext`. If no
 * `ext` is passed, the entire cache is returned.
 *
 * ```js
 * engine.getEngine('.html');
 * ```
 *
 * @doc api-getEngine
 * @param {String} `ext` The engine to get.
 * @return {Object} Object of methods for the specified engine.
 * @api public
 */

Engine.prototype.getEngine = function(ext) {
  debug.engine('#{getEngine} ext: %s', ext);
  var engine = this._.engines.get(ext);
  engine.options.thisArg = null;
  return engine;
};


/**
 * Assign mixin `fn` to `name` or return the value of `name`
 * if no other arguments are passed.
 *
 * This method sets mixins on the cache, which will later be
 * passed to a template engine that uses mixins, such as
 * Lo-Dash or Underscore.
 *
 * @param {String} `name` The name of the mixin to add.
 * @param {Function} `fn` The actual mixin function.
 * @api private
 */

Engine.prototype.addMixin = function(name, fn) {
  if (arguments.length === 1) {
    return this.cache.mixins[name];
  }
  this.cache.mixins[name] = fn;
  return this;
};


/**
 * Register a helper for the given `ext` (engine).
 *
 * ```js
 * engine.addHelper('lower', function(str) {
 *   return str.toLowerCase();
 * });
 * ```
 *
 * @param {String} `ext` The engine to register helpers with.
 * @return {Object} Object of helpers for the specified engine.
 * @api public
 */

Engine.prototype.helper = function(ext) {
  debug.helper('#{helper} ext: %s', ext);
  return this.getEngine(ext).helpers;
};


/**
 * Register an object of helpers for the given `ext` (engine).
 *
 * ```js
 * engine.helpers(require('handlebars-helpers'));
 * ```
 *
 * @param {String} `ext` The engine to register helpers with.
 * @return {Object} Object of helpers for the specified engine.
 * @api public
 */

Engine.prototype.helpers = function(ext) {
  debug.helper('#{helpers} ext: %s', ext);
  return this.getEngine(ext).helpers;
};


/**
 * Get and set _generic_ helpers on the `cache`. Helpers registered
 * using this method will be passed to every engine, so be sure to use
 * generic javascript functions - unless you want to see Lo-Dash
 * blow up from `Handlebars.SafeString`.
 *
 * @param {String} `name` The helper to cache or get.
 * @param {Function} `fn` The helper function.
 * @param {Object} `thisArg` Context to bind to the helper.
 * @return {Object} Object of helpers for the specified engine.
 * @api public
 */

Engine.prototype.addHelper = function(name, fn, thisArg) {
  debug.helper('#{adding helper} name: %s', name);
  return this._.helpers.addHelper(name, fn, thisArg);
};


/**
 * Async version of `.addHelper()`.
 *
 * @param {String} `name` The helper to cache or get.
 * @param {Function} `fn` The helper function.
 * @param {Object} `thisArg` Context to bind to the helper.
 * @return {Object} Object of helpers for the specified engine.
 * @api public
 */

Engine.prototype.addHelperAsync = function(name, fn, thisArg) {
  debug.helper('#{adding async helper} name: %s', name);
  return this._.asyncHelpers.addHelperAsync(name, fn, thisArg);
};


/**
 * Keep an array of template sub-type for each template type, to
 * make it easier to get/set templates and pass them properly to
 * registered engines.
 *
 * @param {String} `plural` e.g. `pages`
 * @param {Object} `options`
 * @api private
 */

Engine.prototype.trackType = function(plural, options) {
  debug.template('#{tracking type}: %s, %s', plural);
  var opts = extend({}, options);

  if (opts.isRenderable) {
    this.templateType.renderable.push(plural);
  }
  if (opts.isLayout) {
    this.templateType.layout.push(plural);
  }
  if (opts.isPartial || (!opts.isRenderable && !opts.isLayout)) {
    this.templateType.partial.push(plural);
  }
};


/**
 * Get all cached templates of the given `plural` type.
 *
 * ```js
 * var pages = template.getType('renderable');
 * //=> { pages: { 'home.hbs': { ... }, 'about.hbs': { ... }}, posts: { ... }}
 *
 * var partials = template.getType('partial');
 * ```
 *
 * @param {String} `plural`
 * @param {Object} `opts`
 * @api private
 */

Engine.prototype.getType = function(kind) {
  var arr = this.templateType[kind];
  return arr.reduce(function(acc, key) {
    acc[key] = this.cache[key];
    return acc;
  }.bind(this), {});
};


/**
 * Add a new template `sub-type`, along with associated get/set methods.
 * You must specify both the singular and plural names for the type.
 *
 * @param {String} `subtype` Singular name of the sub-type to create, e.g. `page`.
 * @param {String} `plural` Plural name of the template type, e.g. `pages`.
 * @param {Object} `options` Options for the template type.
 *   @option {Boolean} [options] `isRenderable` Is the template a partial view?
 *   @option {Boolean} [options] `layout` Can the template be used as a layout?
 *   @option {Boolean} [options] `partial` Can the template be used as a partial?
 * @return {Object} `Engine` to enable chaining.
 * @api public
 */

Engine.prototype.create = function(subtype, plural, options, fns) {
  debug.template('#{creating template subtype}: %s', subtype);
  var args = [].slice.call(arguments);

  if (typeof plural !== 'string') {
    fns = options;
    options = plural;
    plural = subtype + 's';
  }

  if (typeof options === 'function') {
    fns = options;
    options = {};
  }

  this.typeMiddleware(plural, utils.filterMiddleware(fns, args));
  this.cache[plural] = this.cache[plural] || {};
  this.trackType(plural, options);

  // Add convenience methods for this sub-type
  this.decorate(subtype, plural, options);

  // Create a sync helper for this type
  if (!hasOwn(this._.helpers, subtype)) {
    this.typeHelpers(subtype, plural);
  }

  // Create an async helper for this type
  if (!hasOwn(this._.asyncHelpers, subtype)) {
    this.typeHelpersAsync(subtype, plural);
  }
  return this;
};


/**
 * Decorate a new template subtype with convenience methods.
 *
 * @param  {String} `subtype`
 * @param  {String} `plural`
 * @param  {Object} `options`
 * @api private
 */

Engine.prototype.decorate = function(subtype, plural, options) {
  debug.template('#{decorating template subtype}:', subtype);
  options = extend({}, options);

  /**
   * Add a method to `Engine` for `subtype`
   */

  mixin(subtype, function (key, value, locals, opt) {
    this[plural].apply(this, arguments);
  });

  /**
   * Add a method to `Engine` for `plural`
   */

  mixin(plural, function (key, value, locals, opt) {
    this.load(plural, options).apply(this, arguments);
  });

  /**
   * Add a `get` method to `Engine` for `subtype`
   */

  mixin(decorate.methodName('get', subtype), function (key) {
    return this.cache[plural][key];
  });

  /**
   * Add a `render` method to `Engine` for `subtype`
   */

  if (options.isRenderable) {
    mixin(decorate.methodName('render', subtype), function (key) {
      return this.renderType('renderable', subtype);
    });
  }
};


/**
<<<<<<< HEAD
 * Add middleware to the router for the given `type`.
=======
 * Add default middleware to the router for the specific type.
>>>>>>> 884db944
 *
 * @param  {String} `plural` Template type used for this middleware.
 * @param  {Function|Array} `stack` Middleware stack to run for this type.
 * @api private
 */

<<<<<<< HEAD
Engine.prototype.typeMiddleware = function(type, middleware) {
  var filter = function (value, key) {
    if (!value || !value.options) {
=======
Engine.prototype.typeMiddleware = function(plural, stack) {
  this.route(function (src, dest) {
    if (!src || !src.options) {
>>>>>>> 884db944
      return false;
    }
    return src.options.type === plural;
  }, stack);
};


/**
 * Create a new instance of `Loader` with the given `options.
 *
 * ```js
 * var loader = engine.loader({vinyl: true});
 * loader.load('home.md', {title: 'My Blog'});
 * ```
 *
 * @param  {Object} `options`
 * @api public
 */

Engine.prototype.loader = function(options) {
  var opts = extend({}, this.options, options);
  return new Loader(opts);
};


/**
 * Load templates and normalize them to an object with consistent
 * properties.
 *
 * See [load-templates] for more details.
 *
 * @param {String|Array|Object}
 * @return {Object}
 */

Engine.prototype.load = function(plural, options) {
  debug.template('#{load} args:', arguments);

  var opts = extend({}, this.options, options);
  var loader = this.loader(opts);

  return function (key, value, locals) {
    var loaded = null;

    if (opts.loadFn) {
      loaded = opts.loadFn.apply(this, arguments);
    } else {
      loaded = loader.load.apply(loader, arguments);
    }

    var template = this.normalize(plural, loaded, options);

    forOwn(template, function (value, key) {
      this.stage('load', value, null, function (err) {
        if (err) console.log(chalk.red(err));
      });
    }.bind(this));

    extend(this.cache[plural], template);
    return this;
  };
};


/**
 * Normalize a template object to ensure it has the necessary
 * properties to be rendered by the current renderer.
 *
 * @param  {Object} `template` The template object to normalize.
 * @param  {Object} `options` Options to pass to the renderer.
 *     @option {Function} `renameKey` Override the default function for renaming
 *             the key of normalized template objects.
 * @return {Object} Normalized template.
 */

Engine.prototype.normalize = function(plural, template, options) {
  debug.template('#{normalize} args:', arguments);
  this.lazyrouter();

  if (this.option('normalize')) {
    return this.options.normalize.apply(this, arguments);
  }

  var renameKey = this.option('renameKey');

  forOwn(template, function (value, key) {
    value.options = extend({ type: plural }, options, value.options);
    key = renameKey.call(this, key);

    var ext = utils.pickExt(value, value.options, this);
    this.lazyLayouts(ext, value.options);

    var isLayout = utils.isLayout(value);
    utils.determineLayout(value);

    template[key] = value;

    if (isLayout) {
      this.layoutSettings[ext].setLayout(template);
    }
  }, this);
  return template;
};


/**
 * Temporarily cache a template that was passed directly to the [render]
 * method.
 *
 * See [load-templates] for details on template formatting.
 *
 * @param  {String|Object|Function} `key`
 * @param  {Object} `value`
 * @param  {Object} `locals`
 * @return {Object} Normalized template object.
 */

Engine.prototype.format = function(key, value, locals) {
  debug.template('#{format} args:', arguments);

  // Temporarily load a template onto the cache to normalize it.
  var load = this.load('anonymous', { isRenderable: true });
  load.apply(this, arguments);

  // Get the normalized template and return it.
  var template = this.cache['anonymous'][key];
  return this.stashLocals('render', template, locals);
};


/**
 * Get partials from the cache. More specifically, all templates with
 * a `templateType` of `partial` defined. If `options.mergePartials` is `true`,
 * this object will keep custom partial types seperate - otherwise, all
 * templates with the type `partials` will be merged onto the same object.
 * This is useful when necessary for the engine being used.
 *
 * @api private
 */

Engine.prototype.mergePartials = function(ext, locals, combine) {
  debug.template('#{merging partials} args:', arguments);

  combine = combine || this.option('mergePartials');
  var opts = extend({partials: {}}, locals);

  this.templateType['partial'].forEach(function (type) {
    forOwn(this.cache[type], function (value, key) {
      value.content = this.applyLayout(ext, value, value.locals);
      opts = extend({}, opts, value.data, value.locals);

      if (combine) {
        var fn = this.option('partialsKey');
        key = fn(key);

        opts.partials[key] = value.content;
      } else {
        opts[type][key] = value.content;
      }
    }.bind(this));
  }.bind(this));
  return opts;
};


/**
 * Preprocess `str` with the given `options` and `callback`. A few
 * things to note.
 *
 * @param  {Object|String} `file` String or normalized template object.
 * @param  {Object} `options` Options to pass to registered view engines.
 * @return {String}
 * @api public
 */

Engine.prototype.preprocess = function(template, locals, async) {
  if (typeof locals === 'boolean') {
    async = locals;
    locals = {};
  }

  locals = locals || {};

  var state = {};
  var engine = locals.engine;
  var delims = locals.delims;
  var content = template;
  var tmpl;
  var key;

  if (this.option('cache')) {
    tmpl = utils.getRenderable(template, this);
    if (!tmpl) {
      tmpl = utils.getPartial(template, this);
    }
  }

  if (tmpl) {
    template = tmpl;
    template = this.stashLocals('render', template, locals);
  } else {
    // generate a unique, temporary id
    template = this.format(utils.generateId(), template, locals);
  }

  // console.log(this);
  if (utils.isObject(template)) {
    content = template.content;
    locals = this.mergeFn(template, locals, async);
    delims = delims || utils.pickDelims(template, locals);

  } else {
    content = template;
  }

  // Get the extension to use for picking an engine
  var ext = utils.pickExt(template, locals, this);

  // if a layout is defined, wrap `content` with it
  content = this.applyLayout(ext, template, locals);

  // Ensure that `content` is a string.
  if (utils.isObject(content)) {
    content = content.content;
  }

  // Ensure that delimiters are cached, so we
  // can pass them to the engine
  if (Array.isArray(delims)) {
    this.addDelims(ext, delims);
  }

  if (utils.isString(engine)) {
    if (engine[0] !== '.') {
      engine = '.' + engine;
    }
    engine = this.getEngine(engine);
    delims = this.getDelims(engine);
  } else {
    engine = this.getEngine(ext);
    delims = this.getDelims(ext);
  }

  locals = extend({}, locals, this.mergePartials(locals), delims);

  // populate the state to pass back
  state.content = content;
  state.engine = engine;
  state.delims = delims;
  state.locals = locals;
  state.locals.path = template.path;
  return state;
};


/**
 * Render `content` with the given `options` and `callback`.
 *
 * @param  {Object|String} `file` String or normalized template object.
 * @param  {Object} `options` Options to pass to registered view engines.
 * @return {String}
 * @api public
 */

Engine.prototype.renderBase = function(engine, content, locals, cb) {
  var self = this;

  if (typeof locals === 'function') {
    cb = locals;
    locals = {};
  }

  try {
    engine.render(content, locals, function (err, res) {
      if (err) {
        console.log(chalk.red(err));
        cb.call(self, err);
        return;
      }

      self._.asyncHelpers.resolve(res, function (err, res) {
        if (err) return cb.call(self, err);
        cb.call(self, null, res);
      });
    });
  } catch (err) {
    console.log(chalk.red(err));
    cb.call(self, err);
  }
};


/**
 * Render the given string with the specified `locals` and `callback`.
 *
 * @param  {String} `str` The string to render.
 * @param  {Object} `locals` Locals and/or options to pass to registered view engines.
 * @return {String}
 * @api public
 */

Engine.prototype.renderType = function(kind, type) {
  var self = this;

  return function(name, locals, cb) {
    if (typeof locals === 'function') {
      cb = locals;
      locals = {};
    }

    var cache = self.getType(kind);
    var template;
    if (type == null) {
      template = utils.getType(name, self, kind);
    } else {
      template = cache[type][name];
    }

    // The user-defined, default engine to use
    var viewEngine = self.option('viewEngine');
    var engine = self.getEngine(viewEngine);

    // Attempt to get the template from the cache.

    if (template == null) {
      throw new Error('Cannot find "' + name + '" on the cache.');
    }

    var content = template.content;
    locals = _.extend({}, template.locals, locals);

    if (Boolean(template.engine)) {
      engine = self.getEngine(template.engine);
    } else if (Boolean(template.ext)) {
      engine = self.getEngine(template.ext);
    }

    self.renderBase(engine, content, locals, cb);
  };
};


/**
 * Render `content` from the given cached template with the
 * given `locals` and `callback`.
 *
 * @param  {String} `name` Name of the cached template.
 * @param  {Object} `locals` Locals and/or options to pass to registered view engines.
 * @return {String}
 * @api public
 */

Engine.prototype.renderCached = function(name, locals, cb) {
  var self = this;

  if (typeof locals === 'function') {
    cb = locals;
    locals = {};
  }

  // The user-defined, default engine to use
  var viewEngine = this.option('viewEngine');
  var engine = this.getEngine(viewEngine);

  // Attempt to get the template from the cache.
  var template = utils.getType(name, this, ['renderable']);
  if (template == null) {
    throw new Error('Cannot find "' + name + '" on the cache.');
  }

  var content = template.content;
  locals = _.extend({}, template.locals, locals);


  if (Boolean(template.engine)) {
    engine = this.getEngine(template.engine);
  } else if (Boolean(template.ext)) {
    engine = this.getEngine(template.ext);
  }

  this.renderBase(engine, content, locals, cb);
};


/**
 * Render the given string with the specified `locals` and `callback`.
 *
 * @param  {String} `str` The string to render.
 * @param  {Object} `locals` Locals and/or options to pass to registered view engines.
 * @return {String}
 * @api public
 */

Engine.prototype.renderString = function(str, locals, cb) {
  var self = this;

  if (typeof locals === 'function') {
    cb = locals;
    locals = {};
  }

  // The user-defined, default engine to use
  var viewEngine = this.option('viewEngine');
  var engine = this.getEngine(viewEngine);

  if (Boolean(locals.engine)) {
    engine = this.getEngine(locals.engine);
  } else if (Boolean(locals.ext)) {
    engine = this.getEngine(locals.ext);
  }

  this.renderBase(engine, str, locals, cb);
};


/**
 * Render `content` with the given `options` and `callback`.
 *
 * @param  {Object|String} `file` String or normalized template object.
 * @param  {Object} `options` Options to pass to registered view engines.
 * @return {String}
 * @api public
 */

Engine.prototype.render = function(content, locals, cb) {
  var self = this;

  if (typeof locals === 'function') {
    cb = locals;
    locals = {};
  }

  var defaultExt = this.option('viewEngine');
  var engine = this.getEngine(defaultExt);

  if (self.option('preprocess')) {
    var pre = self.preprocess(content, locals, true);
    content = pre.content;
    locals = extend({}, pre.locals, locals);
    engine = pre.engine;
  }

  this.renderBase(engine, content, locals, cb);
};


/**
 * Render `content` with the given `locals`.
 *
 * @param  {Object|String} `file` String or normalized template object.
 * @param  {Object} `options` Options to pass to registered view engines.
 * @return {String}
 * @api public
 */

Engine.prototype.renderSync = function(content, locals) {
  var ext = this.option('viewEngine');
  var engine = this.getEngine(ext);

  if (this.option('preprocess')) {
    var pre = this.preprocess(content, locals);
    content = pre.content;
    locals = extend({}, pre.locals, locals);
    engine = pre.engine;
  }

  if (!hasOwn(engine, 'renderSync')) {
    throw new Error('`.renderSync()` method not found on engine: "' + engine + '".');
  }

  try {
    return engine.renderSync(content, locals);
  } catch (err) {
    console.log(chalk.red(err));
    return err;
  }
};


/**
 * Store a copy of a `locals` object at a given `location`.
 *
 * @param  {String} `name`
 * @param  {Object} `template`
 * @param  {Object} `locals`
 * @api private
 */

Engine.prototype.stashLocals = function(name, template, locals) {
  template._locals = template._locals || {};
  template._locals[name] = locals;
  return template;
};


/**
 * The default method used for merging data into the `locals` object
 * as a last step before its passed to the current renderer.
 *
 * @param  {Object} `template`
 * @param  {Object} `locals`
 * @return {Object}
 */

Engine.prototype.mergeFn = function(template, locals, async) {
  var data = this.get('data');
  var o = {};

  if (this.option('mergeFn')) {
    return this.option('mergeFn').apply(this, arguments);
  }

  if (utils.isObject(template)) {
    var preference = this.option('preferLocals');
    if (preference === true) {
      o = _.defaults({}, o, template.locals, template.data);
    } else {
      o = _.defaults({}, o, template.data, template.locals);
    }
  }

  o.helpers = extend({}, this._.helpers, (async
    ? this._.asyncHelpers
    : {}), o.helpers);

  return extend(data, o, locals);
};


/**
 * Extend the `Engine` prototype with a new method.
 *
 * @param  {String} `method` The method name.
 * @param  {Function} `fn`
 * @api private
 */

function mixin(method, fn) {
  Engine.prototype[method] = fn;
}

/**
 * Utility for getting an own property from an object.
 *
 * @param  {Object} `o`
 * @param  {Object} `prop`
 * @return {Boolean}
 * @api true
 */

function hasOwn(o, prop) {
  return {}.hasOwnProperty.call(o, prop);
}<|MERGE_RESOLUTION|>--- conflicted
+++ resolved
@@ -909,26 +909,16 @@
 
 
 /**
-<<<<<<< HEAD
- * Add middleware to the router for the given `type`.
-=======
  * Add default middleware to the router for the specific type.
->>>>>>> 884db944
  *
  * @param  {String} `plural` Template type used for this middleware.
  * @param  {Function|Array} `stack` Middleware stack to run for this type.
  * @api private
  */
 
-<<<<<<< HEAD
-Engine.prototype.typeMiddleware = function(type, middleware) {
-  var filter = function (value, key) {
-    if (!value || !value.options) {
-=======
 Engine.prototype.typeMiddleware = function(plural, stack) {
   this.route(function (src, dest) {
     if (!src || !src.options) {
->>>>>>> 884db944
       return false;
     }
     return src.options.type === plural;
@@ -937,24 +927,6 @@
 
 
 /**
- * Create a new instance of `Loader` with the given `options.
- *
- * ```js
- * var loader = engine.loader({vinyl: true});
- * loader.load('home.md', {title: 'My Blog'});
- * ```
- *
- * @param  {Object} `options`
- * @api public
- */
-
-Engine.prototype.loader = function(options) {
-  var opts = extend({}, this.options, options);
-  return new Loader(opts);
-};
-
-
-/**
  * Load templates and normalize them to an object with consistent
  * properties.
  *
@@ -968,11 +940,10 @@
   debug.template('#{load} args:', arguments);
 
   var opts = extend({}, this.options, options);
-  var loader = this.loader(opts);
+  var loader = new Loader(opts);
 
   return function (key, value, locals) {
     var loaded = null;
-
     if (opts.loadFn) {
       loaded = opts.loadFn.apply(this, arguments);
     } else {
