--- conflicted
+++ resolved
@@ -1,8 +1,5 @@
-'use strict';
-
 var handlebars = require('engine-handlebars');
 var fs = require('fs');
-var path = require('path');
 var Template = require('../..');
 var template = new Template();
 
@@ -20,39 +17,6 @@
   });
 });
 
-<<<<<<< HEAD
-// add a new template type 'apidoc' with a custom loader function
-template.create('apidoc', [
-  // add the docs to the pages collection and pass the keys along
-  function (patterns, next) {
-    var docs = [];
-    template.pages(patterns, [function (pages, done) {
-      docs = Object.keys(pages);
-      done(null, pages);
-    }], function (err) {
-      next(null, docs);
-    });
-  },
-  function (docs, next) {
-    // render the pages so partials are added to the context through the helper
-    docs.forEach(function (doc) {
-      var page = template.views.pages[doc];
-      if (!page) return;
-      page.render(function (err, content) {
-        // update the content on the page
-        page.content = content;
-        page.ext = '.md';
-      });
-    });
-    // done so call `next` with an empty object
-    next(null, {});
-  }
-]);
-
-
-// add a new helper that adds `apidoc` contents to views
-template.asyncHelper('apidoc', function (name, options, next) {
-=======
 // add a new template type that is basically adding a simple partial
 // and generates built-in helpers
 template.create('apidoc', [function (name, content, next) {
@@ -67,11 +31,9 @@
 
 // create a `definedoc` helper to define api docs inside handlebars templates
 template.asyncHelper('definedoc', function (name, options, next) {
->>>>>>> 99007b2e
   var ctx = this && this.context;
   // call the function to "render" the content
   var content = options.fn(ctx);
-
   // add content as a partial
   template.apidoc(name, content, function (err) {
     next(err, '');
@@ -82,21 +44,13 @@
  * The following is just an example of rendering all the pages afte they're loaded
  */
 
-<<<<<<< HEAD
-template.apidocs(__dirname + '/api-docs.hbs', function () {
-=======
 template.pages(__dirname + '/api-docs.md', function () {
->>>>>>> 99007b2e
   // now that this is loaded, we can use the partials in the markdown file
   var keys = Object.keys(template.views.pages);
   keys.forEach(function (key) {
     var page = template.views.pages[key];
     page.render(function (err, content) {
       fs.writeFileSync(__dirname + '/README.md', content);
-<<<<<<< HEAD
-      console.log('Created: ', __dirname + '/README.md');
-=======
->>>>>>> 99007b2e
     });
   });
 });