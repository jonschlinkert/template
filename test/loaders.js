--- conflicted
+++ resolved
@@ -13,12 +13,8 @@
 var Template = require('..');
 var template = new Template();
 
-<<<<<<< HEAD
-describe('template loaders:', function () {
-=======
 describe('engine locals', function () {
 
->>>>>>> 4caa6948
   beforeEach(function () {
     template = new Template();
   });
