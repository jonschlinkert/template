--- conflicted
+++ resolved
@@ -1423,7 +1423,6 @@
 
   if (typeof subtype !== 'string') {
     throw new TypeError('Template#create expects subtype to be a string.');
-<<<<<<< HEAD
   }
 
   // create the plural name for `subtype`
@@ -1434,18 +1433,6 @@
     options = {};
   }
 
-=======
-  }
-
-  // create the plural name for `subtype`
-  var plural = inflect(subtype);
-
-  if (Array.isArray(options)) {
-    stack = options;
-    options = {};
-  }
-
->>>>>>> 0370e01e
   // shallow clone options
   var opts = extend({}, options);
 
@@ -1856,21 +1843,20 @@
       this.push(file);
       return cb();
     }
-
     if (file.rendered) {
       this.push(file);
       return cb();
     }
 
-    locals = merge({}, locals, file.data, file.locals);
+    locals = merge({}, locals, file.locals);
     locals.options = merge({}, self.options, locals.options, file.options);
-    file.content = file.contents.toString();
-
+
+    // handle onLoad middleware
     self.handle('onLoad', file, handleError('onLoad', {path: file.path}));
-    console.log(file.history)
+    var ctx = merge({}, file.data, locals);
 
     var stream = this;
-    self.render(file, locals, function (err, content) {
+    self.render(file, ctx, function (err, content) {
       if (err) {
         stream.emit('error', new PluginError('renderFile', err));
         return cb(err);
