--- conflicted
+++ resolved
@@ -1498,42 +1498,28 @@
  * @api public
  */
 
-Template.prototype.create = function(subtype, plural, options, fns) {
+Template.prototype.create = function(subtype, plural/*, options, fns*/) {
   var args = slice(arguments);
 
   if (typeof plural !== 'string') {
-    args.splice(1, 0, subtype + 's');
+    plural = subtype + 's';
+    args.splice(1, 0, plural);
   }
 
   if (typeOf(args[2]) !== 'object') {
     args.splice(2, 0, {});
   }
 
-<<<<<<< HEAD
-  if (!Array.isArray(args[3])) {
-    args.splice(3, 0, []);
-  }
-
-  plural = args[1];
-  options = args[2];
-  fns = args[3];
-
-=======
->>>>>>> f079c291
   debug.template('creating subtype: [%s / %s]', subtype, plural);
 
   this.views[plural] = this.views[plural] || {};
-  options = this.setType(subtype, plural, options);
-
-<<<<<<< HEAD
-  fns = utils.filter(slice(args, 3), ['function', 'array', 'object']);
-  if (fns[0].length === 0) {
-=======
+  args[2] = this.setType(subtype, plural, args[2]);
+
   var fns = slice(args, 3);
   if (fns.length === 0) {
->>>>>>> f079c291
     fns.push(['default']);
   }
+
   fns.unshift(subtype);
 
   if (this._.loaders.cache.sync[subtype]) {
@@ -1548,7 +1534,7 @@
    * Create helper functions
    */
 
-  var opts = options || {};
+  var opts = args[2] || {};
 
   if (this.enabled('default helpers') && opts.isPartial && !opts.disableHelpers) {
     // Create a sync helper for this type
