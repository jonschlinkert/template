/*!
 * engine <https://github.com/jonschlinkert/engine>
 *
 * Copyright (c) 2014 Halle Nicole, contributors
 * Licensed under the MIT License (MIT)
 */

'use strict';

var fs = require('fs');
var should = require('should');
var Engine = require('..');
var template = new Engine();
var consolidate = require('consolidate');
var async = require('async');


describe('generated helpers:', function () {
<<<<<<< HEAD
  // describe('build-in engines:', function () {
  //   it('should use the `partial` helper with a built-in engine.', function (done) {
  //     template.partial('a.md', '---\nname: "AAA"\n---\n<%= name %>', {name: 'BBB'});
  //     var file = {path: 'a.md', content: 'foo <%= partial("a.md") %> bar'};

  //     template.render(file, function (err, content) {
  //       if (err) console.log(err);
  //       content.should.equal('foo BBB bar');
  //       done();
  //     });
  //   });

  //   it('should use the `partial` helper and locals with a built-in engine.', function (done) {
  //     template.partial({'abc.md': {content: '---\nname: "AAA"\n---\n<%= name %>', name: 'BBB'}});
  //     var obj = {path: 'xyz.md', content: 'foo <%= partial("abc.md", {name: "CCC"}) %> bar'};

  //     template.render(obj, {name: 'DDD'}, function (err, content) {
  //       if (err) console.log(err);
  //       content.should.equal('foo CCC bar');
  //       done();
  //     });
  //   });
  // });


  describe.only('user-defined engines:', function () {
    it('should use the `partial` helper with handlebars.', function (done) {
      template.engine('hbs', consolidate.handlebars);

      template.partial('title', '<title>{{name}}</title>', {name: 'BBB'});
      template.page('a.hbs', {path: 'a.hbs', content: 'foo {{{partial "title"}}} bar', name: 'Halle Nicole'});

    console.log(template.cache.pages)
      template.render('a.hbs', function (err, content) {
        if (err) console.log(err);

=======
  describe('build-in engines:', function () {
    it('should use the `partial` helper with a built-in engine.', function (done) {
      template.partial('a.md', '---\nname: "AAA"\n---\n<%= name %>', {name: 'BBB'});
      var file = {path: 'a.md', content: 'foo <%= partial("a.md") %> bar'};

      template.render(file, function (err, content) {
        if (err) return done(err);
        content.should.equal('foo BBB bar');
        done();
      });
    });

    it('should use the `partial` helper and locals with a built-in engine.', function (done) {
      template.partial({'abc.md': {content: '---\nname: "AAA"\n---\n<%= name %>', name: 'BBB'}});
      var obj = {path: 'xyz.md', content: 'foo <%= partial("abc.md", {name: "CCC"}) %> bar'};

      template.render(obj, {name: 'DDD'}, function (err, content) {
        if (err) return done(err);
        content.should.equal('foo CCC bar');
        done();
      });
    });
  });


  describe('user-defined engines:', function () {
    it('should use the `partial` helper with handlebars.', function (done) {
      template.engine('hbs', consolidate.handlebars);

      template.partial('title.hbs', '<title>{{name}}</title>', {name: 'BBB'});
      template.page('a.hbs', {path: 'a.hbs', content: 'foo {{{partial "title.hbs" this}}} bar'});

      template.render('a.hbs', {name: 'Halle Nicole' }, function (err, content) {
        if (err) return done(err);
>>>>>>> fe3a6142
        content.should.equal('foo <title>Halle Nicole</title> bar');
        done();
      });

    });

    // it('should use the `partial` helper with any engine.', function (done) {
    //   template.engine('hbs', consolidate.handlebars);
    //   template.engine('md', consolidate.handlebars);
    //   template.engine('swig', consolidate.swig);
    //   template.engine('tmpl', consolidate.lodash);

    //   template.partial('a.hbs', '---\nname: "AAA"\n---\n<title>{{name}}</title>', {name: 'BBB'});
    //   template.page({path: 'a.hbs', content: '<title>{{author}}</title>', author: 'Halle Nicole'});
    //   template.page({path: 'b.tmpl', content: '<title><%= author %></title>', author: 'Halle Nicole'});
    //   template.page({path: 'd.swig', content: '<title>{{author}}</title>', author: 'Halle Nicole'});
    //   template.page({'e.swig': {content: '<title>{{author}}</title>', author: 'Halle Nicole'}});
    //   template.page('f.hbs', '<title>{{author}}</title>', {author: 'Halle Nicole'});
    //   template.page('g.md', '---\nauthor: Brian Woodward\n---\n<title>{{author}}</title>', {author: 'Halle Nicole'});
    //   template.page({path: 'with-partial.hbs', content: '{{partial "a.hbs" custom.locals}}'});

    //   template.render('a.hbs', {custom: {locals: {name: 'Halle Nicole' }}}, function (err, content) {
    //     if (err) console.log(err);
    //     content.should.equal('<title>Halle Nicole</title>');
    //   });

    //   template.render('with-partial.hbs', {custom: {locals: {name: 'Halle Nicole' }}}, function (err, content) {
    //     if (err) console.log(err);
    //     content.should.equal('<title>Halle Nicole</title>');
    //   });

    //   async.each(template.cache.pages, function (file, next) {
    //     var page = template.cache.pages[file];

    //     template.render(page, {custom: {locals: {name: 'Halle Nicole' }}}, function (err, content) {
    //       if (err) return next(err);
    //       content.should.equal('<title>Halle Nicole</title>');
    //       next(null);
    //     });
    //   });

    //   done();
    // });
  });
});<|MERGE_RESOLUTION|>--- conflicted
+++ resolved
@@ -16,44 +16,6 @@
 
 
 describe('generated helpers:', function () {
-<<<<<<< HEAD
-  // describe('build-in engines:', function () {
-  //   it('should use the `partial` helper with a built-in engine.', function (done) {
-  //     template.partial('a.md', '---\nname: "AAA"\n---\n<%= name %>', {name: 'BBB'});
-  //     var file = {path: 'a.md', content: 'foo <%= partial("a.md") %> bar'};
-
-  //     template.render(file, function (err, content) {
-  //       if (err) console.log(err);
-  //       content.should.equal('foo BBB bar');
-  //       done();
-  //     });
-  //   });
-
-  //   it('should use the `partial` helper and locals with a built-in engine.', function (done) {
-  //     template.partial({'abc.md': {content: '---\nname: "AAA"\n---\n<%= name %>', name: 'BBB'}});
-  //     var obj = {path: 'xyz.md', content: 'foo <%= partial("abc.md", {name: "CCC"}) %> bar'};
-
-  //     template.render(obj, {name: 'DDD'}, function (err, content) {
-  //       if (err) console.log(err);
-  //       content.should.equal('foo CCC bar');
-  //       done();
-  //     });
-  //   });
-  // });
-
-
-  describe.only('user-defined engines:', function () {
-    it('should use the `partial` helper with handlebars.', function (done) {
-      template.engine('hbs', consolidate.handlebars);
-
-      template.partial('title', '<title>{{name}}</title>', {name: 'BBB'});
-      template.page('a.hbs', {path: 'a.hbs', content: 'foo {{{partial "title"}}} bar', name: 'Halle Nicole'});
-
-    console.log(template.cache.pages)
-      template.render('a.hbs', function (err, content) {
-        if (err) console.log(err);
-
-=======
   describe('build-in engines:', function () {
     it('should use the `partial` helper with a built-in engine.', function (done) {
       template.partial('a.md', '---\nname: "AAA"\n---\n<%= name %>', {name: 'BBB'});
@@ -88,7 +50,6 @@
 
       template.render('a.hbs', {name: 'Halle Nicole' }, function (err, content) {
         if (err) return done(err);
->>>>>>> fe3a6142
         content.should.equal('foo <title>Halle Nicole</title> bar');
         done();
       });
