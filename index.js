/*!
 * template <https://github.com/jonschlinkert/template>
 *
 * Copyright (c) 2014 Jon Schlinkert, Brian Woodward
 * Licensed under the MIT license.
 */

'use strict';

var _ = require('lodash');
var path = require('path');
var glob = require('globby');
var chalk = require('chalk');
var Delims = require('delims');
var forOwn = require('for-own');
var typeOf = require('kind-of');
var layouts = require('layouts');
var routes = require('en-route');
var Cache = require('config-cache');
var Helpers = require('helper-cache');
var Engines = require('engine-cache');
var arrayify = require('arrayify-compact');
var engineLodash = require('engine-lodash');
var EscapeDelims = require('escape-delims');
var parser = require('parser-front-matter');
var flatten = require('arr-flatten');
var slice = require('array-slice');
var arr = require('arr');

var init = require('./lib/middleware/init');
var defaultLoader = require('./lib/loaders');
var camelize = require('./lib/camelize');
var hasOwn = require('./lib/has-own');
var debug = require('./lib/debug');
var utils = require('./lib');
var Router = routes.Router;
var Route = routes.Route;
var extend = _.extend;
var merge = _.merge;

/**
 * Create a new instance of `Template`, optionally passing
 * default `options` to initialize with.
 *
 * **Example:**
 *
 * ```js
 * var Template = require('template');
 * var template = new Template();
 * ```
 *
 * @class `Template`
 * @param {Object} `options` Options to initialize with.
 * @api public
 */

var Template = module.exports = Cache.extend({
  constructor: function(options) {
    Template.__super__.constructor.call(this, options);
    this.initTemplate();
    this.loadDefaults();
  }
});

/**
 * Extend `Template`
 */

Template.extend = Cache.extend;
Template.Router = Router;
Template.Route = Route;

/**
 * Initialize defaults.
 *
 * @api private
 */

Template.prototype.initTemplate = function() {
  this.loaders = this.loaders || {};
  this.engines = this.engines || {};
  this.delims = this.delims || {};
  this.layoutSettings = {};
  this.transforms = {};

  // Engine properties
  this._ = {};
  this._.mixins = {};
  this._.imports = {};

  // View types (categories)
  this.type = {};
  this.type.partial = [];
  this.type.renderable = [];
  this.type.layout = [];

  // View collections
  this.views = {};
  this.view('layouts', {});
  this.view('partials', {});
  this.view('anonymous', {});
  this.view('pages', {});
  this.collection = {};

  this.set('_context', {});
};

/**
 * Load all defaults
 *
 * @api private
 */

Template.prototype.loadDefaults = function() {
  this.defaultConfig();
  this.defaultOptions();
  this.defaultRoutes();
  this.defaultTransforms();
  this.defaultDelimiters();
  this.defaultTemplates();
  this.defaultEngines();
};

/**
 * Initialize the default configuration.
 *
 * @api private
 */

Template.prototype.defaultConfig = function() {
  this._.delims = new Delims(this.options);
  this._.engines = new Engines(this.engines);
  this._.helpers = new Helpers({bind: false});
  this._.asyncHelpers = new Helpers({bind: false});
};

/**
 * Run the default transforms.
 *
 * @api private
 */

Template.prototype.defaultTransforms = function() {
  this.transform('placeholder', function () {});
};

/**
 * Initialize default options.
 *
 * @api private
 */

Template.prototype.defaultOptions = function() {
  this.disable('debugEngine');
  this.disable('preferLocals');
  this.enable('default engines');
  this.enable('default helpers');
  this.enable('default routes');

  this.option('cwd', process.cwd());
  this.option('ext', '*');
  this.option('destExt', '.html');
  this.option('defaultExts', ['md', 'html', 'hbs', 'lodash']);
  this.option('delims', ['<%', '%>']);
  this.option('viewEngine', '*');
  this.enable('mergePartials');
  this.enable('mergeLayouts');
  this.option('defaultLayout', null);
  this.option('layoutDelims', ['{%', '%}']);
  this.option('layoutTag', 'body');
  this.option('layoutExt', null);
  this.option('layout', null);
  this.option('router methods', []);

  // Custom function for naming partial keys
  this.option('partialsKey', function (fp) {
    return path.basename(fp, path.extname(fp));
  });

  // Custom function for all other template keys
  this.option('renameKey', function (fp) {
    return path.basename(fp);
  });
};

/**
 * Set the current working directory
 */

defineGetter(Template.prototype, 'cwd', function () {
  return this.option('cwd') || process.cwd();
});

/**
 * Load default routes / middleware
 *
 *   - `.md`: parse front matter in markdown files
 *   - `.hbs`: parse front matter in handlebars templates
 *
 * @api private
 */

Template.prototype.defaultRoutes = function() {
  if (this.enabled('default routes')) {
    this.route(/\.*/).onLoad(function route(file, next) {
      parser.parse(file, function(err) {
        if (err) return next(err);
        next();
      });
    });
  }
};

/**
 * Load default engines.
 *
 *   - `*` The noop engine is used as a pass-through when no other engine matches.
 *   - `md|html|hbs`. [engine-lodash] will process templates  in any files with these
 *                    extensions. To change or negate these extensions, just do
 *                    `engine.option('defaultExts', ['foo', 'bar', 'baz'])`.
 *
 * @api private
 */

Template.prototype.defaultEngines = function() {
  if (this.enabled('default engines')) {
    this.engine(['*', 'md'], engineLodash, {
      layoutDelims: ['{%', '%}'],
      destExt: '.html'
    });
  }
};

/**
 * Register default template delimiters.
 *
 *   - engine delimiters: Delimiters used in templates process by [engine-lodash], the default engine.
 *   - layout delimiters: Delimiters used in layouts.
 *
 * @api private
 */

Template.prototype.defaultDelimiters = function() {
  this.addDelims('*', ['<%', '%>'], ['{%', '%}']);
};

/**
 * Default loader to use when a user-defined loader is
 * not given for a template collection.
 *
 * @param {String} `plural` The collection name, e.g. `pages`
 * @param {Object} `options`
 * @api private
 */

Template.prototype.defaultLoader = function(plural, options) {
  return [defaultLoader.call(this, plural, options)];
};

/**
 * Register default view collections.
 *
 * @api private
 */

Template.prototype.defaultTemplates = function() {
  this.create('page', { isRenderable: true });
  this.create('layout', { isLayout: true });
  this.create('partial', { isPartial: true });
};

/**
 * Assign transform `fn` to `name` or return the value of `name`
 * if no other arguments are passed.
 *
 * Transforms are run immediately during init, and are used to
 * extend or modify the `cache.data` object, but really anything
 * on the `this` object can be tranformed.
 *
 * ```js
 * template.transform('username', function(app) {
 *   var url = app.cache.data.author.url.split('/');
 *   app.cache.data.username = url[2];
 * });
 * ```
 *
 * @param {String} `name` The name of the transform to add.
 * @param {Function} `fn` The actual transform function.
 * @return {Object} Returns `Template` for chaining.
 * @api private
 */

Template.prototype.transform = function(name, fn) {
  debug.engine('adding [transform]: %s', name);

  if (arguments.length === 0) {
    return this.transforms;
  }

  if (arguments.length === 1) {
    return this.transforms[name];
  }

  this.transforms[name] = fn;

  if (fn && typeof fn === 'function') {
    fn.apply(this, [this].concat(arguments));
  }

  return this;
};

/**
 * Lazily initalize router, to allow options to
 * be passed in after init.
 *
 * @api private
 */

Template.prototype.lazyrouter = function() {
  if (!this.router) {
    this.router = new Router({
      caseSensitive: this.enabled('case sensitive routing'),
      strict: this.enabled('strict routing'),
      methods: utils.methods.concat(this.option('router methods'))
    });
    this.router.use(init(this));
  }
};

/**
 * Dispatch `file` through its middleware stack
 *
 * @param {String} `method` method to dispatch files to (undefined will dispatch to `all`)
 * @param  {Object} `file` File object to be passed through the middleware stack
 * @api private
 */

Template.prototype.handle = function(method, file, done) {
  debug.routes('handling: %j', arguments);

  if (typeof method === 'object') {
    done = file; file = method; method = null;
  }

  file.options = file.options || {};
  file.options.method = method;

  if (!this.router) {
    debug.routes('no routes defined on engine');
    done();
    return;
  }

  this.router.handle(file, done);
};

/**
 * Dispatch `file` through an explicitly defined middleware `stack`.
 *
 * @param  {Object} `file`
 * @param  {Array} `fns`
 * @api private
 */

Template.prototype.dispatch = function(file, fns) {
  forOwn(file, function (value, key) {
    if (fns) this.route(value.path).all(fns);
    this.handle('onLoad', value, function (err) {
      if (err) {
        console.log(chalk.red('Error running middleware for', key));
        console.log(chalk.red(err));
      }
    });
  }.bind(this));
};

/**
 * Proxy to `Router#use()` to add middleware to the engine router.
 * See Router#use() documentation for details.
 *
 * If the `fn` parameter is an engine, then it will be
 * mounted at the `route` specified.
 *
 * @param {Function} `fn`
 * @api public
 */

Template.prototype.use = function (fn) {
  var offset = 0;
  var path = '/';

  // default path to '/'
  if (typeof fn !== 'function') {
    var arg = fn;

    while (Array.isArray(arg) && arg.length !== 0) {
      arg = arg[0];
    }

    // first arg is the path
    if (typeof arg !== 'function') {
      offset = 1;
      path = fn;
    }
  }

  var fns = flatten(slice(arguments, offset));
  if (fns.length === 0) {
    throw new TypeError('Template#use() expects middleware functions');
  }

  this.lazyrouter();
  var router = this.router;

  fns.forEach(function (fn) {
    // non-Template instance
    if (!fn || !fn.handle || !fn.set) {
      return router.use(path, fn.bind(this));
    }

    debug.routes('use: %s', path);
    fn.mountpath = path;
    fn.parent = this;
  }, this);

  return this;
};

/**
 * Proxy to the engine `Router#route()`
 * Returns a new `Route` instance for the `path`.
 *
 * Routes are isolated middleware stacks for specific paths.
 * See the Route api docs for details.
 *
 * @param {String} `path`
 * @api public
 */

Template.prototype.route = function(path) {
  debug.routes('route: %s', path);
  this.lazyrouter();

  return this.router.route(path);
};

/**
 * Proxy to `Router#param()` with one added api feature. The `name` parameter
 * can be an array of names.
 *
 * See the Router#param() docs for more details.
 *
 * @param {String|Array} `name`
 * @param {Function} `fn`
 * @return {Object} `Template` for chaining
 * @api public
 */

Template.prototype.param = function(name, fn) {
  debug.routes('param: %s', name);

  this.lazyrouter();

  if (Array.isArray(name)) {
    name.forEach(function(key) {
      this.param(key, fn);
    }, this);
    return this;
  }

  this.router.param(name, fn);
  return this;
};

/**
 * Delegate `.METHOD(...)` calls to `router.METHOD(...)`
 *
 * @param {String} `path`
 * @param {Function} Callback
 * @return {Object} `Template` for chaining
 * @api public
 */

utils.methods.forEach(function(method) {
  Template.prototype[method] = function(path) {
    debug.routes('$s: $s', method, path);
    this.lazyrouter();

    var route = this.router.route(path);
    var args = slice(arguments, 1);

    route[method].apply(route, args);
    return this;
  };
});

/**
 * Special-cased "all" method, applying the given route `path`,
 * middleware, and callback.
 *
 * @param {String} `path`
 * @param {Function} Callback
 * @return {Object} `Template` for chaining
 * @api public
 */

Template.prototype.all = function(path) {
  debug.routes('all: %s', path);
  this.lazyrouter();

  var route = this.router.route(path);
  var args = slice(arguments, 1);

  route.all.apply(route, args);
  return this;
};

/**
 * If a layout is defined, apply it. Otherwise just return the content as-is.
 *
 * @param  {String} `ext` The layout settings to use.
 * @param  {Object} `template` Template object, with `content` to be wrapped with a layout.
 * @return  {String} Either the string wrapped with a layout, or the original string if no layout was found.
 * @api private
 */

Template.prototype.applyLayout = function(template, locals) {
  debug.layout('applying layout: %j', arguments);

  // If a layout has already been applied, return the content
  if (template.options.layoutApplied) {
    return template.content;
  }

  template.options.layoutApplied = true;

  if (template.options.isPartial) {
    locals.defaultLayout = false;
  }

  // Get the name of the (starting) layout to be used
  var layout = utils.getLayout(template, locals);

  // If `layoutExt` is defined on the options, append
  // it to the layout name before passing the name to [layouts]
  var ext = this.option('layoutExt');
  if (ext) {
    if (ext[0] !== '.') {
      ext = '.' + ext;
    }
    layout = layout + ext;
  }

  locals.delims = locals.layoutDelims || locals.delims;

  // Merge `layout` collections based on settings
  var stack = this.mergeLayouts(locals);
  return layouts(template.content, layout, stack, locals);
};

/**
 * Pass custom delimiters to Lo-Dash.
 *
 * **Example:**
 *
 * ```js
 * template.makeDelims(['{%', '%}'], ['{{', '}}'], opts);
 * ```
 *
 * @param  {Array} `arr` Array of delimiters.
 * @param  {Array} `layoutDelims` layout-specific delimiters to use. Default is `['{{', '}}']`.
 * @param  {Object} `options` Options to pass to [delims].
 * @api private
 */

Template.prototype.makeDelims = function(arr, options) {
  var settings = extend({}, options, { escape: true });

  debug.delims('making delims: %j', arr);

  if (!Array.isArray(arr)) {
    return merge(options, this.getDelims('*'));
  }

  var delims = this._.delims.templates(arr, settings);
  return merge({}, delims, options);
};

/**
 * Cache delimiters by `name` with the given `options` for later use.
 *
 * **Example:**
 *
 * ```js
 * template.addDelims('curly', ['{%', '%}']);
 * template.addDelims('angle', ['<%', '%>']);
 * template.addDelims('es6', ['${', '}'], {
 *   // override the generated regex
 *   interpolate: /\$\{([^\\}]*(?:\\.[^\\}]*)*)\}/g
 * });
 * ```
 *
 * [delims]: https://github.com/jonschlinkert/delims "Generate regex for delimiters"
 *
 * @param {String} `name` The name to use for the stored delimiters.
 * @param {Array} `delims` Array of delimiter strings. See [delims] for details.
 * @param {Object} `opts` Options to pass to [delims]. You can also use the options to
 *                        override any of the generated delimiters.
 * @api public
 */

Template.prototype.addDelims = function(ext, delims1, delims2, settings) {
  if (ext[0] !== '.') {
    ext = '.' + ext;
  }

  debug.delims('adding delims [ext]: %s', ext, delims1);
  var opts = {};


  if (Array.isArray(delims2)) {
    opts.layoutDelims = delims2;
  } else {
    settings = delims2;
    delims2 = this.option('layoutDelims');
  }

  extend(opts, this.makeDelims(delims1, settings));
  extend(opts, settings);

  this.delims[ext] = opts;
  return this;
};

/**
 * The `ext` of the stored delimiters to pass to the current delimiters engine.
 * The engine must support custom delimiters for this to work.
 *
 * @param  {Array} `ext` The name of the stored delimiters to pass.
 * @api private
 */

Template.prototype.getDelims = function(ext) {
  debug.delims('getting delims: %s', ext);

  if (ext && ext[0] !== '.') {
    ext = '.' + ext;
  }

  if(hasOwn(this.delims, ext)) {
    return this.delims[ext];
  }

  ext = this.currentDelims || '.default';
  return this.delims[ext];
};

/**
 * Specify by `ext` the delimiters to make active.
 *
 * ```js
 * template.useDelims('curly');
 * template.useDelims('angle');
 * ```
 *
 * @param {String} `ext`
 * @api public
 */

Template.prototype.useDelims = function(ext) {
  debug.delims('using delims: %s', ext);

  if (ext && ext[0] !== '.') {
    ext = '.' + ext;
  }

  return this.currentDelims = ext;
};

/**
 * Specify by `ext` the delimiters to make active.
 *
 * ```js
 * template.useDelims('curly');
 * template.useDelims('angle');
 * ```
 *
 * @param {String} `ext`
 * @api public
 */

Template.prototype.handleDelims = function(ext, engine, template, locals) {
  // See if delimiters are defined for the template
  var delims = template.delims
    || template.options.delims
    || locals.delims
    || engine.options && engine.options.delims;


  // See if escape syntax is defined for delimiters
  var escapeDelims = template.escapeDelims
    || template.options.escapeDelims
    || locals.escapeDelims
    || engine.options && engine.options.escapeDelims
    || this.option('escapeDelims');

  if (escapeDelims && typeof escapeDelims === 'object') {
    if (Array.isArray(escapeDelims)) {
      escapeDelims = {from: escapeDelims, to: delims};
    }
    locals.escapeDelims = escapeDelims;
  }

  // Ensure that delimiters are converted to regex and
  // cached, so we can pass the regex to the engine
  if (Array.isArray(delims)) {
    this.addDelims(ext, delims);
  }
};

/**
 * Private method for registering an engine. Register the given view
 * engine callback `fn` as `ext`.
 *
 * @param {String} `ext`
 * @param {Function|Object} `fn` or `options`
 * @param {Object} `options`
 * @return {Object} `Template` to enable chaining
 * @api private
 */

Template.prototype.registerEngine = function(ext, fn, options) {
  debug.engine('registering [engine]: %s', ext);

  var opts = extend({}, options);
  if (ext[0] !== '.') {
    ext = '.' + ext;
  }

  this._.engines.setEngine(ext, fn, opts);

  if (opts.delims) {
    this.addDelims(ext, opts.delims);
    this.engines[ext].delims = this.getDelims(ext);
  }
  return this;
};

/**
 * Register the given view engine callback `fn` as `ext`. If only `ext`
 * is passed, the engine registered for `ext` is returned. If no `ext`
 * is passed, the entire cache is returned.
 *
 * @doc api-engine
 * @param {String|Array} `exts` File extension or array of extensions.
 * @param {Function|Object} `fn` or `options`
 * @param {Object} `options`
 * @return {Object} `Template` to enable chaining
 * @api public
 */

Template.prototype.engine = function(exts, fn, options) {
  debug.engine('engine %j:', exts);
  arrayify(exts).forEach(function(ext) {
    this.registerEngine(ext, fn, options);
  }.bind(this));
  return this;
};

/**
 * Get the engine settings registered for the given `ext`.
 *
 * ```js
 * template.getEngine('.html');
 * ```
 *
 * @doc api-getEngine
 * @param {String} `ext` The engine to get.
 * @return {Object} Object with methods and settings for the specified engine.
 * @api public
 */

Template.prototype.getEngine = function(ext) {
  debug.engine('getting [engine]: %s', ext);
  return this._.engines.getEngine(ext);
};

/**
 * Used in the `.render()` method to select the `ext`
 * to use for picking an engine.
 *
 * This logic can be overridden by passing a custom
 * function on `options.getExt`, e.g.:
 *
 * **Example:**
 *
 * ```js
 * template.option('getExt', function(template, locals) {
 *   return path.extname(template.path);
 * });
 * ```
 *
 * @param {Object} `template` Template object
 * @param {Object} `locals` Locals object
 * @return {String} `ext` For determining the engine to use.
 * @api public
 */

Template.prototype.getExt = function(template, locals) {
  var fn = this.option('getExt');

  if (typeof fn === 'function') {
    return fn.call(this, template, locals);
  }

  template.locals = template.locals || {};

  // `_engine` is defined on the `.create()` method
  var ext = template.options._engine
    || template.locals.engine
    || template.options.engine
    || locals.engine
    || locals.ext
    || template.engine
    || template.ext
    || path.extname(template.path)
    || this.option('viewEngine');

  if (ext == null) return null;
  if (ext[0] !== '.') {
    ext = '.' + ext;
  }
  return ext;
};

/**
 * Assign mixin `fn` to `name` or return the value of `name`
 * if no other arguments are passed.
 *
 * This method sets mixins on the cache, which can later be passed
 * to any template engine that uses mixins, like Lo-Dash or Underscore.
 * This also ensures that mixins are passed to the same instance of
 * whatever engine is used.
 *
 * @param {String} `name` The name of the mixin to add.
 * @param {Function} `fn` The actual mixin function.
 * @api private
 */

Template.prototype.mixin = function(name, fn) {
  debug.engine('adding [mixin]: %s', name);

  if (arguments.length === 0) {
    return this._.mixins;
  }

  if (arguments.length === 1) {
    return this._.mixins[name];
  }

  this._.mixins[name] = fn;
  return this;
};

/**
 * Assign import `fn` to `name` or return the value of `name`
 * if no other arguments are passed.
 *
 * ```js
 * template.imports('log', function(msg) {
 *   return console.log(msg);
 * });
 * ```
 * @param {String} `name` The name of the import to add.
 * @param {Function} `fn` The actual import function.
 * @api private
 */

Template.prototype.imports = function(name, fn) {
  debug.engine('adding [imports]: %s', name);

  if (arguments.length === 0) {
    return this._.imports;
  }

  if (arguments.length === 1) {
    return this._.imports[name];
  }

  this._.imports[name] = fn;
  return this;
};

/**
 * Register generic template helpers that are not specific to an
 * engine.
 *
 * Helpers registered using this method will be passed to every
 * engine, so this method is best for generic javascript functions -
 * unless you want to see Lo-Dash blow up from `Handlebars.SafeString`.
 *
 * ```js
 * template.helper('lower', function(str) {
 *   return str.toLowerCase();
 * });
 * ```
 *
 * @param {String} `key` Helper name
 * @param {Function} `fn` Helper function.
 * @api public
 */

Template.prototype.helper = function(name, fn) {
  debug.helper('adding helper: %s', name);
  this._.helpers.addHelper(name, fn);
  return this;
};

/**
 * Register multiple helpers.
 *
 * ```js
 * template.addHelpers({
 *   a: function() {},
 *   b: function() {},
 *   c: function() {},
 * });
 * ```
 *
 * @param {Object|Array} `helpers` Object, array of objects, or glob patterns.
 * @api public
 */

Template.prototype.helpers = function(helpers, options) {
  debug.helper('adding helpers: %s', helpers);

  if (typeOf(helpers) === 'object') {
    merge(this._.helpers, helpers);
  } else if (Array.isArray(helpers) || typeof helpers === 'string') {
    // sniff tests: if it's an object, it's not a glob
    if (typeOf(helpers[0]) === 'object') {
      _.reduce(helpers, function (acc, o) {
        return merge(acc, o);
      }, this._.helpers);
    } else {
       var files = glob.sync(helpers, options);
      _.reduce(files, function (acc, fp) {
        var name = path.basename(fp, path.extname(fp));
        acc[name] = require(path.resolve(fp));
        return acc;
      }, this._.helpers);
    }
  }

  return this;
};

/**
 * Register generic async template helpers that are not specific to an
 * engine.
 *
 * As with the sync version, helpers registered using this method will
 * be passed to every engine, so this method is best for generic
 * javascript functions.
 *
 * ```js
 * template.asyncHelper('lower', function(str, next) {
 *   str = str.toLowerCase();
 *   next();
 * });
 * ```
 *
 * @param {String} `name` Helper name.
 * @param {Function} `fn` Helper function
 * @api public
 */

Template.prototype.asyncHelper = function(name, fn) {
  debug.helper('adding async helper: %s', name);
  this._.asyncHelpers.addAsyncHelper(name, fn);
  return this;
};

/**
 * Register multiple async helpers.
 *
 * ```js
 * template.addAsyncHelpers({
 *   a: function() {},
 *   b: function() {},
 *   c: function() {},
 * });
 * ```
 *
 * @param {Object|Array} `helpers` Object, array of objects, or glob patterns.
 * @api public
 */

Template.prototype.asyncHelpers = function(helpers) {
  debug.helper('adding async helpers: %s', helpers);
  var loader = this._.asyncHelpers.addAsyncHelpers;
  return loader.apply(loader, arguments);
};

/**
 * Register an object of helpers for the given `ext` (engine).
 *
 * ```js
 * template.helpers(require('handlebars-helpers'));
 * ```
 *
 * @param {String} `ext` The engine to register helpers with.
 * @return {Object} Object of helpers for the specified engine.
 * @api public
 */

Template.prototype.engineHelpers = function(ext) {
  debug.helper('helpers for engine: %s', ext);
  return this.getEngine(ext).helpers;
};

/**
 * Create helpers for each default template `type`.
 *
 * @param {String} `type` The type of template.
 * @param {String} `plural` Plural form of `type`.
 * @api private
 */

Template.prototype.defaultHelper = function(subtype, plural) {
  debug.helper('default helper: %s', subtype);
  var self = this;

  this.helper(subtype, function (key, locals) {
    debug.helper('helper: [%s / %s]', subtype, key);
    var partial = self.views[plural][key];

    if (!partial) {
      // TODO: use actual delimiters in messages
      debug.err(chalk.red('helper {{' + subtype + ' "' + key + '"}} not found.'));
      return '';
    }

    var locs = merge({}, this.context, locals);

    var content = self.renderTemplate(partial, locs);
    if (content instanceof Error) {
      throw content;
    }
    return content;
  });
};

/**
 * Create async helpers for each default template `type`.
 *
 * @param {String} `type` The type of template.
 * @param {String} `plural` Plural form of `type`.
 * @api private
 */

Template.prototype.defaultAsyncHelper = function(subtype, plural) {
  debug.helper('default async helper: %s', subtype);
  var self = this;

  this.asyncHelper(subtype, function (key, locals, next) {
    debug.helper('async helper: [%s / %s]', subtype, key);

    var last = arguments[arguments.length - 1];
    if (typeof locals === 'function') {
      next = locals;
      locals = {};
    }

    if (typeof next !== 'function') {
      next = last;
    }

    var partial = self.views[plural][key];

    if (!partial) {
      // TODO: use actual delimiters in messages
      debug.err(chalk.red('helper {{' + subtype + ' "' + key + '"}} not found.'));
      return next(null, '');
    }

    var locs = merge({}, this.context, locals);
    var render = self.renderSubtype(subtype);

    render(key, locs, function (err, content) {
      if (err) return next(err);
      next(null, content);
      return;
    });
  });
};

/**
 * Define a custom loader for loading templates.
 *
 * @param  {String} `plural`
 * @param  {Object} `options`
 * @param  {Array} `fns`
 * @param  {Function} `done`
 */

Template.prototype.loader = function (plural, options, stack, done) {
  debug.loader('loader: %j', arguments);
  var self = this;

  if (arguments.length !== 1) {
    done = done || function () {};
    stack = stack || [];

    self.loaders[plural] = function (/*key, value, fns, callback*/) {
      var args = slice(arguments);
      var first;

      if (Array.isArray(args[0])) {
        first = args.shift();
      }

      var fns = arr.first(args, 'array') || [];
      var callback = arr.first(args, 'function');

      if (typeof callback !== 'function') {
        throw new Error('Template#loader() expects `callback` to be a function.');
      }

      // remove the arrays and functions from args
      args = arr.filter(args, function (ele) {
        return !Array.isArray(ele) && typeof ele !== 'function';
      });

      if (first != null) {
        args.unshift(first);
      }

      // find our stack to call
      var loaders = stack.concat(fns);

      // pass the loaders through the waterfall to get the templates
      var firstFn = loaders[0];

      loaders[0] = function (next) {
        args.push(next);
        return firstFn.apply(self, args);
      };

      loaders = utils.bindAll(loaders, self);

      return utils.runLoaderStack(loaders, function (err, template) {
        return callback(err, done(err, template) || template);
      });

    };
  }
  return self.loaders[plural];
};

/**
 * Default load function used for loading templates.
 *
 * @param  {String} `plural`
 * @param  {Object} `options`
 * @param  {Array} `fns` Loader functions.
 * @param  {Function} `done`
 */

Template.prototype.load = function(subtype, plural, options, fns, done) {
  debug.loader('loading: %j', arguments);
  var self = this;

  // If the loader stack is empty, fallback to defaults
  if (fns == null || fns.length === 0) {
    fns = this.defaultLoader(plural, options);
  }

  var opts = extend({}, options);

  function getLoader() {
    if (opts.loadFn) {
      var callback = arguments[arguments.length - 1];
      var args = slice(arguments, 0, arguments.length - 1);

      callback(null, opts.loadFn.apply(self, args));
    } else {
      self.loader(plural, opts, fns, done).apply(self, arguments);
    }
  }

  return function (/*key, value, fns*/) {
    debug.loader('loading template: %j', arguments);
    var args = slice(arguments);
    var last = args[args.length - 1];
    var cb = function () {};

    if (typeof last === 'function') {
      cb = args.pop();
    }

    args = args.concat([function (err, template) {
      if (err) return cb(err);

      // validate the template object before moving on
      self.validate(template);

      // Add a render method to the template
      // TODO: allow additional opts to be passed
      forOwn(template, function (value) {
        // this engine logic is temporary until we decide
        // how we want to allow users to control this.
        // for now, this allows the user to change the engine
        // preference in the the `getExt()` method.
        value.options = value.options || {};
        if (hasOwn(opts, 'engine')) {
          var ext = opts.engine;
          if (ext[0] !== '.') {
            ext = '.' + ext;
          }
          value.options._engine = ext;
        }
        if (hasOwn(opts, 'delims')) {
          value.options.delims = opts.delims;
        }

        value.render = function (locals, cb) {
          return self.renderTemplate(this, locals, cb);
        };
      });

      // Run middleware
      self.dispatch(template);

      // Add template to the cache
      extend(self.views[plural], template);
      cb(null);
    }]);

    getLoader.apply(self, args);
    return self;
  };
};

/**
 * Validate a template object to ensure that it has the properties
 * expected for applying layouts, choosing engines, and so on.
 *
 * @param  {String} `key` Template key
 * @param  {Object} `value` Template object
 * @api public
 */

Template.prototype.validate = function(template) {
  if (template == null || typeOf(template) !== 'object') {
    debug.err('`template` must be an object.');
  }

  forOwn(template, function (value, key) {
    if (key == null || typeof key !== 'string') {
      debug.err('template `key` must be a string.');
    }

    if (value == null || typeOf(value) !== 'object') {
      debug.err('template `value` must be an object.');
    }

    if (!hasOwn(value, 'path')) {
      debug.err('template `value` must have a `path` property.');
    }

    if (!hasOwn(value, 'content')) {
      debug.err('template `value` must have a `content` property.');
    }
  });
};

/**
 * Normalize a template object to ensure it has the necessary
 * properties to be rendered by the current renderer.
 *
 * @param  {Object} `template` The template object to normalize.
 * @param  {Object} `options` Options to pass to the renderer.
 *     @option {Function} `renameKey` Override the default function for renaming
 *             the key of normalized template objects.
 * @return {Object} Normalized template.
 * @api private
 */

Template.prototype.normalize = function(plural, template, options) {
  debug.template('normalizing: [%s]: %j', plural, template);
  this.lazyrouter();

  if (this.option('normalize')) {
    return this.options.normalize.apply(this, arguments);
  }

  forOwn(template, function (value, key) {
    value.options = extend({ subtype: plural }, options, value.options);
    var ext = this.getExt(value, options);

    value.layout = value.layout || value.locals.layout;
    template[key] = value;
  }, this);
  return template;
};

/**
 * Get the given `collection` from views. Optionally
 * pass a `name` to get a specific template from the
 * collection.
 *
 * @param {String} `collection`
 * @param {String} `name`
 * @return {Object}
 * @api public
 */

Template.prototype.view = function(collection, name) {
  if (this.views.hasOwnProperty(collection)) {
    var obj = this.views[collection];
    if (!name) {
      return obj;
    }
    return obj[name];
  }
  return null;
};

/**
 * Private method for tracking the `subtypes` created for each
 * template collection type, to make it easier to get/set templates
 * and pass them properly to registered engines.
 *
 * @param {String} `plural` e.g. `pages`
 * @param {Object} `options`
 * @api private
 */

Template.prototype.setType = function(subtype, plural, options) {
  debug.template('setting subtype: %s', subtype);
  var opts = extend({}, options);

  // Make an association between `subtype` and its `plural`
  this.collection[subtype] = plural;

  if (opts.isRenderable) {
    this.type.renderable.push(plural);
  }

  if (opts.isLayout) {
    this.type.layout.push(plural);
  }

  if (opts.isPartial || (!opts.isRenderable && !opts.isLayout)) {
    this.type.partial.push(plural);
    opts.isPartial = true;
  }
  return opts;
};

/**
 * Get all views of the given [type]. Valid values are
 * `renderable`, `layout` or `partial`.
 *
 * ```js
 * var pages = template.getType('renderable');
 * //=> { pages: { 'home.hbs': { ... }, 'about.hbs': { ... }}, posts: { ... }}
 * ```
 *
 * [type]: ./template-types
 *
 * @param {String} `type`
 * @param {Object} `opts`
 * @api public
 */

Template.prototype.getType = function(type) {
  debug.template('getting type: %s', type);
  var arr = this.type[type];

  return arr.reduce(function(acc, plural) {
    acc[plural] = this.views[plural];
    return acc;
  }.bind(this), {});
};

/**
 * Merge all collections of the given `type` into a single
 * collection. e.g. `partials` and `includes` would be merged.
 *
 * If an array of `collections` is passed, only those collections
 * will be merged and the order in which the collections are defined
 * in the array will be respected.
 *
 * @param {String} `type` The template type to search.
 * @param {String} `collections` Optionally pass an array of collections
 * @api public
 */

Template.prototype.mergeType = function(type, collections) {
  debug.template('merging [type]: %s', type);
  var obj = this.getType(type);

  collections = arrayify(collections || Object.keys(obj));
  var len = collections.length;
  var o = {};
  var i = len - 1;

  while (len--) {
    var colection = collections[i--];
    for (var key in this.views[colection]) {
      if (this.views[colection].hasOwnProperty(key)) {
        o[key] = this.views[colection][key];
      }
    }
  }
  return o;
};

/**
 * Merge all `layout` collections based on user-defined options.
 *
 * ```js
 *
 *
 * @param {String} `type` The template type to search.
 * @param {String} `collections` Optionally pass an array of collections
 * @api public
 */

Template.prototype.mergeLayouts = function(options) {
  debug.template('merging layouts: %j', options);

  var layouts = {};
  var mergeLayouts = this.option('mergeLayouts');

  if (typeof mergeLayouts === 'function') {
    return mergeLayouts.call(this, arguments);
  }

  if (Array.isArray(mergeLayouts)) {
    layouts = this.mergeType('layout', mergeLayouts);
  } else if (mergeLayouts === false) {
    layouts = this.views.layouts;
  } else {
    layouts = this.mergeType('layout');
  }
  forOwn(layouts, function (value, key) {
    this.mergeTypeContext('layouts', key, value.locals, value.data);
  }, this);
  return layouts;
};

/**
 * Default method for determining how partials are to be passed to
 * engines. By default, all `partial` collections are merged onto a
 * single `partials` object. To keep each collection on a separate
 * object, you can do `template.disable('mergePartials')`.
 *
 * If you want to control how partials are merged, you can also
 * pass a function to the `mergePartials` option:
 *
 * ```js
 * template.option('mergePartials', function(locals) {
 *   // do stuff
 * });
 * ```
 *
 * @param  {Object} `locals`
 * @return {Object}
 * @api public
 */

Template.prototype.mergePartials = function(locals) {
  debug.template('merging partials [%s]: %j', arguments);

  var mergePartials = this.option('mergePartials');
  if (typeof mergePartials === 'function') {
    return mergePartials.call(this, locals);
  }

  var opts = {};
  opts.partials = _.cloneDeep(locals.partials || {});

  // loop over each `partial` collection
  this.type.partial.forEach(function (plural) {
    var collection = this.views[plural];

    // Loop over the templates in the collection
    forOwn(collection, function (value, key/*, template*/) {
      this.mergeTypeContext('partials', key, value.locals, value.data);
      value.content = this.applyLayout(value, this.cache._context.partials[key]);

      // If `mergePartials` is true combine all `partial` subtypes
      if (mergePartials === true) {
        opts.partials[key] = value.content;

      // Otherwise, each partial subtype on a separate object
      } else {
        opts[plural] = opts[plural] || {};
        opts[plural][key] = value.content;
      }
    }, this);
  }, this);

  locals.options = extend({}, locals.options, opts);
  return locals;
};

/**
 * Search all `subtype` objects of the given `type`, returning
 * the first template found with the given `key`. Optionally pass
 * an array of `subtypes` to limit the search;
 *
 * @param {String} `type` The template type to search.
 * @param {String} `key` The template to find.
 * @param {Array} `subtypes`
 * @api private
 */

Template.prototype.find = function(type, key, subtypes) {
  var o = this.mergeType(type, subtypes);

  if (o && typeOf(o) === 'object' && hasOwn(o, key)) {
    return o[key];
  }

  if (this.enabled('strict errors')) {
    throw new Error('Cannot find ' + type + ' template: "' + key + '"');
  }
};

/**
 * Search all renderable `subtypes`, returning the first template
 * with the given `key`.
 *
 *   - If `key` is not found an error is thrown.
 *   - Optionally limit the search to the specified `subtypes`.
 *
 * @param {String} `key` The template to search for.
 * @param {Array} `subtypes`
 * @api public
 */

Template.prototype.findRenderable = function(key, subtypes) {
  return this.find('renderable', key, subtypes);
};

/**
 * Search all layout `subtypes`, returning the first template
 * with the given `key`.
 *
 *   - If `key` is not found an error is thrown.
 *   - Optionally limit the search to the specified `subtypes`.
 *
 * @param {String} `key` The template to search for.
 * @param {Array} `subtypes`
 * @api public
 */

Template.prototype.findLayout = function(key, subtypes) {
  return this.find('layout', key, subtypes);
};

/**
 * Search all partial `subtypes`, returning the first template
 * with the given `key`.
 *
 *   - If `key` is not found an error is thrown.
 *   - Optionally limit the search to the specified `subtypes`.
 *
 * @param {String} `key` The template to search for.
 * @param {Array} `subtypes`
 * @api public
 */

Template.prototype.findPartial = function(key, subtypes) {
  return this.find('partial', key, subtypes);
};

/**
 * Convenience method for finding a template by `name` on
 * the given collection. Optionally specify a file extension.
 *
 * @param {String} `plural` The view collection to search.
 * @param {String} `name` The name of the template.
 * @param {String} `ext` Optionally pass a file extension to append to `name`
 * @api public
 */

Template.prototype.lookup = function(plural, name, ext) {
  var views = this.views[plural];

  if (hasOwn(views, name)) {
    return views[name];
  }

  if (hasOwn(views, name + (ext || '.md'))) {
    return views[name + (ext || '.md')];
  }

  if (this.enabled('strict errors')) {
    throw new Error('Cannot find ' + plural + ': "' + name + '"');
  }

  debug.err('Cannot find ' + plural + ': "' + name + '"');
  return null;
};

/**
 * Create a new `view` collection and associated convience methods.
 *
 * Note that when you only specify a name for the type, a plural form is created
 * automatically (e.g. `page` and `pages`). However, you can define the
 * `plural` form explicitly if necessary.
 *
 * @param {String} `subtype` Singular name of the collection to create, e.g. `page`.
 * @param {String} `plural` Plural name of the collection, e.g. `pages`.
 * @param {Object} `options` Options for the collection.
 *   @option {Boolean} [options] `isRenderable` Templates that may be rendered at some point
 *   @option {Boolean} [options] `isLayout` Templates to be used as layouts
 *   @option {Boolean} [options] `isPartial` Templates to be used as partial views or includes
 * @param {Function|Array} `fns` Middleware function or functions to be run for every template of this type.
 * @return {Object} `Template` to enable chaining.
 * @api public
 */

Template.prototype.create = function(subtype, plural/*, options, fns, done*/) {
  var args = slice(arguments);

  /**
   * Normalize args to make them more predictable for loaders
   */

  if (typeof plural !== 'string') {
    var name = subtype;
    args[0] = plural = (name + 's');
    args.unshift(name);
  }

  if (typeOf(args[2]) !== 'object') {
    args = slice(args, 0, 2).concat([{}]).concat(slice(args, 2));
  }

  if (!Array.isArray(args[3])) {
    args = slice(args, 0, 3).concat([[]]).concat(slice(args, 3));
  }

  debug.template('creating subtype: [%s / %s]', subtype, plural);

  this.views[plural] = this.views[plural] || {};
  args[2] = this.setType(subtype, plural, args[2]);

  // Add convenience methods for this sub-type
  this.decorate.apply(this, args);

  /**
   * Create helper functions
   */

  var opts = args[2] || {};

  if (this.enabled('default helpers') && opts.isPartial && !opts.disableHelpers) {
    // Create a sync helper for this type
    if (!hasOwn(this._.helpers, subtype)) {
      this.defaultHelper(subtype, plural);
    }

    // Create an async helper for this type
    if (!hasOwn(this._.asyncHelpers, subtype)) {
      this.defaultAsyncHelper(subtype, plural);
    }
  }
  return this;
};

/**
 * Decorate a new template subtype with convenience methods.
 *
 * @param  {String} `subtype`
 * @param  {String} `plural`
 * @param  {Object} `options`
 * @api private
 */

Template.prototype.decorate = function(subtype, plural/*, options, fns, done*/) {
  debug.template('decorating subtype: [%s / %s]', subtype, plural);

  /**
   * Ininiatlize the loader to be used. If `fns` is empty,
   * we fallback to the default loader stack.
   */

  var load = this.load.apply(this, arguments);

  /**
   * Add a method to `Template` for `plural`
   */

  mixin(plural, function (/*key, value, fns*/) {
    return load.apply(this, arguments);
  });

  /**
   * Add a method to `Template` for `subtype`
   */

  mixin(subtype, function (/*key, value, locals, opts*/) {
    return this[plural].apply(this, arguments);
  });

  /**
   * Add a `get` method to `Template` for `subtype`
   */

  mixin(methodName('get', subtype), function (key) {
    return this.views[plural][key];
  });

  /**
   * Add a `render` method to `Template` for `subtype`
   */

  mixin(methodName('render', subtype), function () {
    return this.renderSubtype(subtype);
  });
};

/**
 * Base compile method. Use `engine` to compile `content` with the
 * given `options`
 *
 * @param  {Object} `engine` Engine object, with `.compile()` method
 * @param  {Object} `content` The content string to compile.
 * @param  {Object} `options` options to pass to registered view engines.
 * @return {Function} The compiled template string.
 * @api private
 */

Template.prototype.compileBase = function(engine, content, options) {
  debug.render('compileBase: %j', arguments);
  if (!hasOwn(engine, 'compile')) {
    throw new Error('`.compile()` method not found on: "' + engine.name + '".');
  }
  try {
    return engine.compile(content, options);
  } catch (err) {
    debug.err('compile: %j', err);
    return err;
  }
};

/**
 * Compile content on the given `template` object with the specified
 * engine `options`.
 *
 * @param  {Object} `template` The template object with content to compile.
 * @param  {Object} `options` Options to pass along to the engine when compile. May include a `context` property to bind to helpers.
 * @return {Object} Template object to enable chaining.
 * @api public
 */

Template.prototype.compileTemplate = function(template, options, async) {
  var self = this;
  debug.render('compileTemplate: %j', template);

  if (typeOf(template) !== 'object') {
    throw new Error('Template#compileTemplate() expects an object, got: "'
      + typeOf(template) + ' / '+ template + '".');
  }

  // reference to options in case helpers are needed later
  var opts = options || {};
  var context = opts.context || {};
  delete opts.context;

  template.options = template.options || {};
  template.options.layout = template.layout;

  // find ext and engine to use
  var ext = this.getExt(template, context);
  var engine = this.getEngine(ext);

  // Handle custom template delimiters and escaping
  this.handleDelims(ext, engine, template, opts);

  // additional delim settings
  var settings = this.getDelims(ext);
  if (settings) {
    extend(opts, settings);
  }

  // Bind context to helpers before passing to the engine.
  this.bindHelpers(opts, context, async);
  opts.debugEngine = this.option('debugEngine');

  // if a layout is defined, apply it before compiling
  var content = template.content;
  content = this.applyLayout(template, extend({}, context, opts));

  // compile template
  return this.compileBase(engine, content, opts);
};

/**
 * Compile `content` with the given `options`.
 *
 * @param  {Object|String} `file` String or normalized template object.
 * @param  {Object} `options`
 * @param  {Boolean} `async` Load async helpers
 * @return {Function} Compiled function.
 * @api public
 */

Template.prototype.compile = function(content, options, async) {
  debug.render('compile: %j', arguments);

  if (content == null) {
    throw new Error('Template#compile() expects a string or object.');
  }

  if (typeOf(content) === 'object') {
    return this.compileTemplate(content, options, async);
  }

  var template = this.findRenderable(content);
  if (typeOf(template) === 'object') {
    return this.compileTemplate(template, options, async);
  }

  return this.compileString(content, options, async);
};

/**
 * Compile the given string with the specified `options`.
 *
 * The primary purpose of this method is to get the engine before
 * passing args to `.compileBase()`.
 *
 * @param  {String} `str` The string to compile.
 * @param  {Object} `options` Options to pass to registered view engines.
 * @param  {Boolean} `async` Load async helpers
 * @return {Function}
 * @api public
 */

Template.prototype.compileString = function(str, options, async) {
  debug.render('render string: %s', str);
<<<<<<< HEAD
=======
  if (typeof options === 'boolean') {
    async = options;
    options = {};
  }
>>>>>>> 6626cab7

  options = extend({locals: {}}, options);
  var locals = options.locals;

  var template = { content: str, locals: locals, options: options };
  return this.compileTemplate(template, options, async);
};

/**
 * Base render method. Use `engine` to render `content` with the
 * given `options` and `callback`.
 *
 * @param  {Object} `engine` Engine object, with `.render()` and/or `.renderSync()` method(s)
 * @param  {Object} `content` The content string to render.
 * @param  {Object} `options` Locals and/or options to pass to registered view engines.
 * @param  {Function} `cb` If a callback is passed, `.render()` is used, otherwise `.renderSync()` is used.
 * @return {String} The rendered template string.
 * @api private
 */

Template.prototype.renderBase = function(engine, content, options, cb) {
  debug.render('renderBase: %j', arguments);
  if (typeof options === 'function') {
    cb = options;
    options = {};
  }

  if (typeof cb !== 'function') {
    return this.renderSync(engine, content, options);
  }

  return this.renderAsync(engine, content, options, cb);
};

/**
 * Render content on the given `template` object with the specified
 * engine `options` and `callback`.
 *
 * @param  {Object} `template` The template object with content to render.
 * @param  {Object} `locals` Locals and/or options to pass to registered view engines.
 * @return {String}
 * @api public
 */

Template.prototype.renderTemplate = function(template, locals, cb) {
  var self = this;
  debug.render('renderTemplate: %j', template);
  if (typeof locals === 'function') {
    cb = locals;
    locals = {};
  }
  if (typeOf(template) !== 'object') {
    throw new Error('Template#renderTemplate() expects an object, got: "'
      + typeOf(template) + ' / '+ template + '".');
  }

  template.options = template.options || {};
  template.options.layout = template.layout;

  // find any options passed in on locals
  locals = locals || {};
  var opts = extend({}, locals.options);

  // Merge `.render()` locals with template locals
  locals = this.mergeContext(template, locals);
  extend(opts, locals.options);

  // find the engine to use to render
  var ext = this.getExt(template, opts);
  var engine = this.getEngine(ext);

  // handle pre-render middleware routes
  this.handle('before', template, handleError(template, 'before'));

  // compile the template if it hasn't been already
  if (!template.fn) {
    opts.context = opts.context || locals;
    opts.delims = opts.delims || opts.context.delims;
    opts.layoutDelims = opts.layoutDelims || opts.context.layoutDelims;
    template.fn = this.compileTemplate(template, opts, typeof cb === 'function');
  }

  var cloned = _.cloneDeep(template);
  var content = template.fn;

  // backwards compatibility for engines that don't support compile
  if (typeof content === 'string') {
    locals = extend(locals, opts);
  }

  /**
   * sync
   */

  // when a callback is not passed, render and handle middleware
  if (typeof cb !== 'function') {
    cloned.content = this.renderBase(engine, content, locals, cb);

    // handle post-render middleware routes
    this.handle('after', cloned, handleError(template, 'after'));
    return cloned.content;
  }

  /**
   * async
   */

  // when a callback is passed, render and handle middleware in callback
  return this.renderBase(engine, content, locals, function (err, content) {
    if (err) return cb.call(self, err);
    cloned.content = content;
    self.handle('after', cloned, handleError(template, 'after'));
    return cb.call(self, null, cloned.content);
  });
};

/**
 * Base sync render method. Uses the given `engine` to render
 * `content` with the given `options`.
 *
 * @param  {Object} `engine` Engine object must have a `.renderSync()` method.
 * @param  {Object} `content` The content string to render.
 * @param  {Object} `options` Locals and/or options to pass to registered view engines.
 * @return {String} The rendered template string.
 * @api private
 */

Template.prototype.renderSync = function(engine, content, options) {
  if (!hasOwn(engine, 'renderSync')) {
    throw new Error('`.renderSync()` method not found on: "' + engine.name + '".');
  }
  try {
    return engine.renderSync(content, options);
  } catch (err) {
    debug.err('renderSync: %j', err);
    return err;
  }
};

/**
 * Base async render method. Uses the given `engine` to render
 * `content` with the given `options` and `callback`.
 *
 * @param  {Object} `engine` Engine object, with `.render()` and/or `.renderSync()` method(s)
 * @param  {Object} `content` The content string to render.
 * @param  {Object} `options` Locals and/or options to pass to registered view engines.
 * @param  {Function} `cb` If a callback is passed, `.render()` is used, otherwise `.renderSync()` is used.
 * @return {String} The rendered template string.
 * @api private
 */

Template.prototype.renderAsync = function(engine, content, options, cb) {
  if (!hasOwn(engine, 'render')) {
    throw new Error('`.render()` method not found on: "' + engine.name + '".');
  }

  try {
    var self = this;
    engine.render(content, options, function (err, res) {
      if (err) {
        debug.render('renderAsync: %j', err);
        cb.call(self, err);
        return;
      }

      self._.asyncHelpers.resolve(res, function (err, res) {
        if (err) {
          debug.err('renderAsync [helpers]: %j', err);
          return cb.call(self, err);
        }

        cb.call(self, null, res);
      });
    });
  } catch (err) {
    debug.err('renderAsync [catch]: %j', err);
    cb.call(self, err);
  }
};

/**
 * Render `content` with the given `options` and optional `callback`.
 *
 * @param  {Object|String} `file` String or normalized template object.
 * @param  {Object} `locals` Locals and/or options to pass to registered view engines.
 * @return {String} Rendered string.
 * @api public
 */

Template.prototype.render = function(content, locals, cb) {
  debug.render('render: %j', arguments);

  if (content == null) {
    throw new Error('Template#render() expects a string or object.');
  }

  if (typeOf(content) === 'object') {
    return this.renderTemplate(content, locals, cb);
  }

  var template = this.findRenderable(content);
  if (typeOf(template) === 'object') {
    return this.renderTemplate(template, locals, cb);
  }

  return this.renderString(content, locals, cb);
};

/**
 * Render the given string with the specified `locals` and `callback`.
 *
 * The primary purpose of this method is to get the engine before
 * passing args to `.renderBase()`.
 *
 * @param  {String} `str` The string to render.
 * @param  {Object} `locals` Locals and/or options to pass to registered view engines.
 * @return {String}
 * @api public
 */

Template.prototype.renderString = function(str, locals, cb) {
  debug.render('render string: %s', str);
  if (typeof locals === 'function') {
    cb = locals;
    locals = {};
  }

  locals = extend({options: {}}, locals);
  var options = locals.options;

  var template = { content: str, locals: locals, options: options };
  return this.renderTemplate(template, locals, cb);
};

/**
 * Returns a render function for rendering templates of the given `subtype`.
 *
 * Mostly used internally as a private method, but it's exposed as a
 * public method since there are cases when it might be useful, like
 * for rendering templates in a gulp/grunt/assemble plugin.
 *
 * @param  {String} `plural` Template subtype, e.g. `pages`
 * @return {Function} `params`
 *   @param  {String} [params] `str` The string to render.
 *   @param  {Object} [params] `locals` Locals and/or options to pass to registered view engines.
 *   @return {String} [params] `string` The rendered string.
 * @api public
 */

Template.prototype.renderSubtype = function(subtype) {
  debug.render('render subtype: [%s / %s]', subtype);

  // get the plural name of the given subtype
  var plural = this.collection[subtype];
  var self = this;

  return function (key, locals, cb) {
    debug.render('rendering subtype: %j', arguments);
    if (typeof locals === 'function') {
      cb = locals;
      locals = {};
    }

    // Return the first matching template from a `renderable` subtype
    var template = self.lookup(plural, key);
    if (template == null) {
      throw new Error('Template#renderSubtype() Cannot find template: "' + key + '".');
    }
    return self.renderTemplate(template, locals, cb);
  };
};

/**
 * Render the given string with the specified `locals` and `callback`.
 *
 * @param  {String} `str` The string to render.
 * @param  {Object} `locals` Locals and/or options to pass to registered view engines.
 * @return {String}
 * @api public
 */

Template.prototype.renderType = function(type, subtype) {
  debug.render('render type: [%s / %s]', type, subtype);
  var self = this;

  return function (key, locals, cb) {
    debug.render('rendering type: %j', arguments);
    if (typeof locals === 'function') {
      cb = locals;
      locals = {};
    }

    var template = self.find(type, key, subtype);
    if (template == null) {
      throw new Error('Template#renderType() Cannot find template: "' + key + '".');
    }
    return self.renderTemplate(template, locals, cb);
  };
};

/**
 * Expose the current context as `this` in helpers.
 *
 *   - Exposes `locals` on the `context` property
 *   - Exposes `Template` on the `app` property
 *
 * @param  {Object} `options` Additional options that may contain helpers
 * @param  {Object} `context` Used as the context to bind to helpers
 * @param  {Boolean} `async` Is the helper async?
 * @return {Object}
 */

Template.prototype.bindHelpers = function (options, context, async) {
  debug.helper('binding helpers: %j %j', context, options);

  var helpers = _.cloneDeep(this.options.helpers || {});
  extend(helpers, _.cloneDeep(this._.helpers));
  extend(helpers, _.cloneDeep(this._.imports));

  if (async) {
    helpers = extend({}, helpers, this._.asyncHelpers);
  }
  extend(helpers, _.cloneDeep(options.helpers || {}));

  var o = {};
  o.context = context || {};
  o.app = this;

  options.helpers = utils.bindAll(helpers, o);
};

/**
 * Build the context to be passed to templates. This can be
 * overridden by passing a function to the `mergeContext`
 * option.
 *
 * ```js
 * template.option('mergeContext', function(template, locals) {
 *   return _.merge(template.data, template.locals, locals);
 * });
 * ```
 *
 * @param  {Object} `template` Template object
 * @param  {Object} `locals`
 * @return {Object} The object to be passed to engines/templates as context.
 */

Template.prototype.mergeContext = function(template, locals) {
  if (typeof this.option('mergeContext') === 'function') {
    return this.option('mergeContext').apply(this, arguments);
  }

  var context = {};
  merge(context, this.cache.data);

  // control the order in which `locals` and `data` are merged
  if (this.enabled('preferLocals')) {
    merge(context, template.data);
    merge(context, template.locals);
  } else {
    merge(context, template.locals);
    merge(context, template.data);
  }

  // Merge in partials to pass to engines
  merge(context, this.mergePartials(context));

  // Merge in `locals/data` from templates
  merge(context, this.cache._context.partials);
  merge(context.layouts || {}, this.cache.layouts);
  merge(context, locals);
  return context;
};

/**
 * Build the context for a specific template and type.
 *
 * ```js
 * template.mergeTypeContext('partials', 'sidenav', locals, data);
 * ```
 *
 * @param  {String} `type` Template type to merge
 * @param  {String} `key` Key of template to use
 * @param  {Object} `locals` Locals object from template
 * @param  {Object} `data` Data object from template
 * @api private
 */

Template.prototype.mergeTypeContext = function(type, key, locals, data) {
  this.cache._context[type] = this.cache._context[type] || {};
  this.cache._context[type][key] = extend({}, locals, data);
};

/**
 * Middleware error handler
 *
 * @param {Object} `template`
 * @param {String} `method` name
 * @api private
 */

function handleError(template, method) {
  return function (err) {
    if (err) {
      console.log(chalk.red('Error running ' + method + ' middleware for', template.path));
      console.log(chalk.red(err));
    }
  };
}

/**
 * Create a camel-cased method name for the given
 * `method` and `type`.
 *
 *     'get' + 'page' => `getPage`
 *
 * @param  {String} `type`
 * @param  {String} `name`
 * @return {String}
 */

function methodName(method, type) {
  return camelize(method)
    + type[0].toUpperCase()
    + type.slice(1);
}

/**
 * Extend the `Template` prototype with a new method.
 *
 * @param  {String} `method` The method name.
 * @param  {Function} `fn`
 * @api private
 */

function mixin(method, fn) {
  Template.prototype[method] = fn;
}

/**
 * Utility method to define getters.
 *
 * @param  {Object} `o`
 * @param  {String} `name`
 * @param  {Function} `getter`
 * @return {Getter}
 * @api private
 */

function defineGetter(o, name, getter) {
  Object.defineProperty(o, name, {
    configurable: false,
    enumerable: false,
    get: getter,
    set: function() {}
  });
}<|MERGE_RESOLUTION|>--- conflicted
+++ resolved
@@ -1848,13 +1848,10 @@
 
 Template.prototype.compileString = function(str, options, async) {
   debug.render('render string: %s', str);
-<<<<<<< HEAD
-=======
   if (typeof options === 'boolean') {
     async = options;
     options = {};
   }
->>>>>>> 6626cab7
 
   options = extend({locals: {}}, options);
   var locals = options.locals;
