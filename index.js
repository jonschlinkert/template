/*!
 * template <https://github.com/jonschlinkert/template>
 *
 * Copyright (c) 2014 Jon Schlinkert, contributors.
 * Licensed under the MIT license.
 */

'use strict';

// process.env.DEBUG = 'engine:*';

var _ = require('lodash');
var path = require('path');
var async = require('async');
var chalk = require('chalk');
var Delims = require('delims');
var forOwn = require('for-own');
var Layouts = require('layouts');
var routes = require('en-route');
var Cache = require('config-cache');
var Helpers = require('helper-cache');
var Engines = require('engine-cache');
var engineLodash = require('engine-lodash');
var parserMatter = require('parser-front-matter');
var Loader = require('load-templates');
var slice = require('array-slice');
var flatten = require('arr-flatten');

var camelize = require('./lib/utils/camelize');
var init = require('./lib/middleware/init');
var utils = require('./lib/utils');
var debug = require('./lib/debug');
var Router = routes.Router;
var Route = routes.Route;
var extend = _.extend;


/**
 * Create a new instance of `Template`, optionally passing
 * default `options` to initialize with.
 *
 * **Example:**
 *
 * ```js
 * var Template = require('template');
 * var template = new Template();
 * ```
 *
 * @class `Template`
 * @param {Object} `options` Options to initialize with.
 * @api public
 */

var Template = module.exports = Cache.extend({
  constructor: function(options) {
    Template.__super__.constructor.call(this, options);
    this.initTemplate();
  }
});

/**
 * Extend `Template`
 */

Template.extend = Cache.extend;
Template.Router = Router;
Template.Route = Route;

/**
 * Initialize defaults.
 *
 * @api private
 */

Template.prototype.initTemplate = function() {
  this.loaders = this.loaders || {};
  this.engines = this.engines || {};
  this.delims = this.delims || {};

  this._ = {};
  this.subtype = {};
  this.type = {};
  this.type.partial = [];
  this.type.renderable = [];
  this.type.layout = [];
  this.layoutSettings = {};

  this.defaultConfig();
  this.defaultOptions();
  this.defaultDelimiters();
  this.defaultRoutes();
  this.defaultTemplates();
  this.defaultEngines();
};

/**
 * Initialize the default configuration.
 *
 * @api private
 */

Template.prototype.defaultConfig = function() {
  this._.delims = new Delims(this.options);
  this._.engines = new Engines(this.engines);
  this._.helpers = new Helpers({bindFunctions: false});
  this._.asyncHelpers = new Helpers({bindFunctions: false});

  this.set('mixins', {});
  this.set('locals', {});
  this.set('imports', {});
  this.set('layouts', {});
  this.set('partials', {});
  this.set('anonymous', {});
  this.set('pages', {});
};

/**
 * Initialize default options.
 *
 * @api private
 */

Template.prototype.defaultOptions = function() {
  this.option('cache', true);
  this.option('strictErrors', true);
  this.option('pretty', false);

  this.option('cwd', process.cwd());
  this.option('ext', '*');
  this.option('destExt', '.html');
  this.option('defaultExts', ['md', 'html', 'hbs']);
  this.option('layoutDelims', ['{%', '%}']);
  this.option('delims', ['<%', '%>']);
  this.option('layoutTag', 'body');
  this.option('layoutExt', null);
  this.option('layout', null);
  this.option('viewEngine', '*');
  this.option('default engines', true);

  this.option('preferLocals', false);
  this.option('mergePartials', true);
  this.option('mergeFunction', extend);

  // Custom function for naming partial keys
  this.option('partialsKey', function (fp) {
    return path.basename(fp, path.extname(fp));
  });

  // Custom function for all other template keys
  this.option('renameKey', function (fp) {
    return path.basename(fp);
  });
};

/**
 * Set the current working directory
 */

defineGetter(Template.prototype, 'cwd', function () {
  return this.option('cwd') || process.cwd();
});

/**
 * Load default routes / middleware
 *
 *   - `.md`: parse front matter in markdown files
 *   - `.hbs`: parse front matter in handlebars templates
 *
 * @api private
 */

Template.prototype.defaultRoutes = function() {
  this.route(/\.(md|hbs)$/).all(function route(file, next) {
    parserMatter.parse(file, function(err) {
      if (err) return next(err);
      next();
    });
  });
};

/**
 * Load default engines.
 *
 *   - `*` The noop engine is used as a pass-through when no other engine matches.
 *   - `md|html|hbs`. [engine-lodash] will process templates  in any files with these
 *                    extensions. To change or negate these extensions, just do
 *                    `engine.option('defaultExts', ['foo', 'bar', 'baz'])`.
 *
 * @api private
 */

Template.prototype.defaultEngines = function() {
  if (this.option('default engines')) {
    this.engine(this.option('defaultExts'), engineLodash, {
      layoutDelims: ['{%', '%}'],
      destExt: '.html'
    });
  }
};

/**
 * Register default template delimiters.
 *
 *   - engine delimiters: Delimiters used in templates process by [engine-lodash], the default engine.
 *   - layout delimiters: Delimiters used in layouts.
 *
 * @api private
 */

Template.prototype.defaultDelimiters = function() {
  this.addDelims('*', ['<%', '%>'], ['{%', '%}']);
};

/**
 * Register default template types.
 *
 * @api private
 */

Template.prototype.defaultTemplates = function() {
  this.create('page', { isRenderable: true });
  this.create('layout', { isLayout: true });
  this.create('partial', { isPartial: true });
};

/**
 * Lazily initalize router, to allow options to
 * be passed in after init.
 *
 * @api private
 */

Template.prototype.lazyrouter = function() {
  if (!this.router) {
    this.router = new Router({
      caseSensitive: this.enabled('case sensitive routing'),
      strict: this.enabled('strict routing')
    });
    this.router.use(init(this));
  }
};

/**
 * Dispatch `file` through a middleware stack
 *
 * @param  {Object} `file` File object to be passed through the middleware stack
 * @api private
 */

Template.prototype.handle = function(file, done) {
  debug.routes('#routes:handle', file);
  if (!this.router) {
    debug.routes('no routes defined on engine');
    done();
    return;
  }
  this.router.handle(file, done);
};

/**
 * Dispatch `template` through a middleware `stack`.
 *
 * @param  {Object} `template`
 * @param  {Array} `fns`
 */

Template.prototype.dispatch = function(template, fns) {
  forOwn(template, function (value, key) {
    if (fns) this.route(value.path).all(fns);
    this.handle(value, function (err) {
      if (err) {
        console.log(chalk.red('Error running middleware for', key));
        console.log(chalk.red(err));
      }
    });
  }.bind(this));
};

/**
 * Proxy `Router#use()` to add middleware to the engine router.
 * See Router#use() documentation for details.
 *
 * If the `fn` parameter is an engine, then it will be
 * mounted at the `route` specified.
 *
 * @param {Function} `fn`
 * @api public
 */

Template.prototype.use = function (fn) {
  var offset = 0;
  var path = '/';

  // default path to '/'
  if (typeof fn !== 'function') {
    var arg = fn;
    while (Array.isArray(arg) && arg.length !== 0) {
      arg = arg[0];
    }
    // first arg is the path
    if (typeof arg !== 'function') {
      offset = 1;
      path = fn;
    }
  }

  var fns = flatten(slice(arguments, offset));
  if (fns.length === 0) {
    throw new TypeError('Template#use() expects middleware functions');
  }

  this.lazyrouter();
  var router = this.router;

  fns.forEach(function (fn) {
    // non-Template instance
    if (!fn || !fn.handle || !fn.set) {
      return router.use(path, fn);
    }

    debug.router('.use template under %s', path);
    fn.mountpath = path;
    fn.parent = this;
  }, this);
  return this;
};

/**
 * Proxy to the engine `Router#route()`
 * Returns a new `Route` instance for the `path`.
 *
 * Routes are isolated middleware stacks for specific paths.
 * See the Route api docs for details.
 *
 * @api public
 */

Template.prototype.route = function(path) {
  this.lazyrouter();
  return this.router.route(path);
};

/**
 * Proxy to `Router#param()` with one added api feature. The `name` parameter
 * can be an array of names.
 *
 * See the Router#param() docs for more details.
 *
 * @param {String|Array} `name`
 * @param {Function} `fn`
 * @return {Object} `Template` for chaining
 * @api public
 */

Template.prototype.param = function(name, fn) {
  this.lazyrouter();

  if (Array.isArray(name)) {
    name.forEach(function(key) {
      this.param(key, fn);
    }, this);
    return this;
  }

  this.router.param(name, fn);
  return this;
};

/**
 * Special-cased "all" method, applying the given route `path`,
 * middleware, and callback.
 *
 * @param {String} `path`
 * @param {Function} Callback
 * @return {Object} `Template` for chaining
 * @api public
 */

Template.prototype.all = function(path) {
  this.lazyrouter();

  var route = this.router.route(path);
  var args = slice(arguments, 1);
  route.all.apply(route, args);
  return this;
};

/**
 * Lazily add a `Layout` instance if it has not yet been added.
 * Also normalizes settings to pass to the `layouts` library.
 *
 * We can't instantiate `Layout` in the defaultConfig because
 * it reads settings which might not be set until after init.
 *
 * @api private
 */

Template.prototype.lazyLayouts = function(ext, options) {
  if (!hasOwn(this.layoutSettings, ext)) {
    var opts = extend({}, this.options, options);

    debug.layout('#{lazyLayouts} ext: %s', ext);

    this.layoutSettings[ext] = new Layouts({
      delims: opts.layoutDelims,
      layouts: opts.layouts,
      locals: opts.locals,
      tag: opts.layoutTag,
    });
  }
};

/**
 * If a layout is defined, apply it. Otherwise just return the content as-is.
 *
 * @param  {String} `ext` The layout settings to use.
 * @param  {Object} `template` Template object, with `content` to be wrapped with a layout.
 * @return  {String} Either the string wrapped with a layout, or the original string if no layout was found.
 * @api private
 */

Template.prototype.applyLayout = function(ext, template, locals) {
  debug.layout('#{lazyLayouts} ext: %s', ext);

  var layout = utils.determineLayout(template, locals, true);
  var layoutEngine = this.layoutSettings[path.extname(layout)];
  if (!layoutEngine) {
    if (ext[0] !== '.') {
      ext = '.' + ext;
    }
    layoutEngine = this.layoutSettings[ext];
  }

  var optsExt = this.option('layoutExt');
  if (optsExt) {
    if (optsExt[0] !== '.') {
      optsExt = '.' + optsExt;
    }
    layout = layout + optsExt;
  }

  var obj = utils.pickContent(template);

  if (layoutEngine && !template.options.hasLayout) {
    debug.layout('#{applying layout} settings: ', layoutEngine);
    template.options.hasLayout = true;

    var opts = {};
    if (utils.isPartial(template)) {
      opts.defaultLayout = false;
    }

    var result = layoutEngine.render(obj.content, layout, opts);
    return result.content;
  }
  return obj.content;
};

/**
 * Pass custom delimiters to Lo-Dash.
 *
 * **Example:**
 *
 * ```js
 * template.makeDelims(['{%', '%}'], ['{{', '}}'], opts);
 * ```
 *
 * @param  {Array} `arr` Array of delimiters.
 * @param  {Array} `layoutDelims` layout-specific delimiters to use. Default is `['{{', '}}']`.
 * @param  {Object} `options` Options to pass to [delims].
 * @api private
 */

Template.prototype.makeDelims = function(arr, options) {
  var settings = extend({}, options, { escape: true });

  if (!Array.isArray(arr)) {
    return extend(options, this.getDelims('*'));
  }

  var delims = this._.delims.templates(arr, settings);
  debug.delims('#{making delims}: ', delims);
  return extend({}, delims, options);
};

/**
 * Cache delimiters by `name` with the given `options` for later use.
 *
 * **Example:**
 *
 * ```js
 * template.addDelims('curly', ['{%', '%}']);
 * template.addDelims('angle', ['<%', '%>']);
 * template.addDelims('es6', ['#{', '}'], {
 *   // override the generated regex
 *   interpolate: /\$\{([^\\}]*(?:\\.[^\\}]*)*)\}/g
 * });
 * ```
 *
 * [delims]: https://github.com/jonschlinkert/delims "Generate regex for delimiters"
 *
 * @param {String} `name` The name to use for the stored delimiters.
 * @param {Array} `delims` Array of delimiter strings. See [delims] for details.
 * @param {Object} `opts` Options to pass to [delims]. You can also use the options to
 *                        override any of the generated delimiters.
 * @api public
 */

Template.prototype.addDelims = function(ext, arr, delims, settings) {
  debug.delims('#{adding delims} ext: %s, delims:', ext, arr);
  if (ext[0] !== '.') {
    ext = '.' + ext;
  }

  if (Array.isArray(delims)) {
    this.lazyLayouts(ext, {layoutDelims: delims}, settings || {});
  } else {
    settings = delims;
    delims = this.option('layoutDelims');
  }

  this.delims[ext] = extend({}, this.makeDelims(arr, settings), settings);
  return this;
};

/**
 * The `ext` of the stored delimiters to pass to the current delimiters engine.
 * The engine must support custom delimiters for this to work.
 *
 * @param  {Array} `ext` The name of the stored delimiters to pass.
 * @api private
 */

Template.prototype.getDelims = function(ext) {
  debug.delims('#{getting delims} ext: %s', ext);
  if (ext && ext[0] !== '.') {
    ext = '.' + ext;
  }
  if(hasOwn(this.delims, ext)) {
    return this.delims[ext];
  }
  ext = this.currentDelims || '.default';
  return this.delims[ext];
};

/**
 * Specify by `ext` the delimiters to make active.
 *
 * ```js
 * template.useDelims('curly');
 * template.useDelims('angle');
 * ```
 *
 * @param {String} `ext`
 * @api public
 */

Template.prototype.useDelims = function(ext) {
  debug.delims('#{using delims} ext: %s', ext);
  if (ext && ext[0] !== '.') {
    ext = '.' + ext;
  }
  return this.currentDelims = ext;
};

/**
 * Private method for registering an engine. Register the given view
 * engine callback `fn` as `ext`.
 *
 * @param {String} `ext`
 * @param {Function|Object} `fn` or `options`
 * @param {Object} `options`
 * @return {Object} `Template` to enable chaining
 * @api private
 */

Template.prototype.registerEngine = function(ext, fn, options) {
  var opts = extend({}, options);
  if (ext[0] !== '.') {
    ext = '.' + ext;
  }
  debug.engine('#{register} ext: %s', ext);
  this._.engines.setEngine(ext, fn, opts);
  if (opts.delims) {
    this.addDelims(ext, opts.delims);
    this.engines[ext].delims = this.getDelims(ext);
  }
  this.lazyLayouts(ext, opts);
  return this;
};

/**
 * Register the given view engine callback `fn` as `ext`. If only `ext`
 * is passed, the engine registered for `ext` is returned. If no `ext`
 * is passed, the entire cache is returned.
 *
 * @doc api-engine
 * @param {String|Array} `exts` File extension or array of extensions.
 * @param {Function|Object} `fn` or `options`
 * @param {Object} `options`
 * @return {Object} `Template` to enable chaining
 * @api public
 */

Template.prototype.engine = function(exts, fn, options) {
  debug.engine('#{engine} args: ', arguments);
  utils.arrayify(exts).forEach(function(ext) {
    if (ext[0] !== '.') {
      ext = '.' + ext;
    }
    this.registerEngine(ext, fn, options);
  }.bind(this));
  return this;
};

/**
 * Get the engine settings registered for the given `ext`.
 *
 * ```js
 * template.getEngine('.html');
 * ```
 *
 * @doc api-getEngine
 * @param {String} `ext` The engine to get.
 * @return {Object} Object with methods and settings for the specified engine.
 * @api public
 */

Template.prototype.getEngine = function(ext) {
  debug.engine('#{getEngine} ext: %s', ext);
  return this._.engines.getEngine(ext);
};

/**
 * Assign mixin `fn` to `name` or return the value of `name`
 * if no other arguments are passed.
 *
 * This method sets mixins on the cache, which can later be passed
 * to any template engine that uses mixins, like Lo-Dash or Underscore.
 * This also ensures that mixins are passed to the same instance of
 * whatever engine is used.
 *
 * @param {String} `name` The name of the mixin to add.
 * @param {Function} `fn` The actual mixin function.
 * @api private
 */

Template.prototype.mixin = function(name, fn) {
  if (arguments.length === 1) {
    return this.cache.mixins[name];
  }
  this.cache.mixins[name] = fn;
  return this;
};

/**
 * Get and set **generic** helpers on the `cache`.
 *
 * Helpers registered using this method will be passed to every
 * engine, so be sure to use generic javascript functions - unless
 * you want to see Lo-Dash blow up from `Handlebars.SafeString`.
 *
 * ```js
 * template.helper('lower', function(str) {
 *   return str.toLowerCase();
 * });
 * ```
 *
 * @param {String} `name` The helper name
 * @param {Function} `fn` The helper function.
 * @api public
 */

Template.prototype.helper = function(name, fn) {
  debug.helper('#{adding helper} name: %s', name);
  return this._.helpers.addHelper(name, fn);
};

/**
 * Alias for `.helper()`.
 *
 * @api public
 */

Template.prototype.addHelper = Template.prototype.helper;

/**
 * Register an object of helpers for the given `ext` (engine).
 *
 * ```js
 * template.helpers(require('handlebars-helpers'));
 * ```
 *
 * @param {String} `ext` The engine to register helpers with.
 * @return {Object} Object of helpers for the specified engine.
 * @api public
 */

Template.prototype.helpers = function(ext) {
  debug.helper('#{helpers} ext: %s', ext);
  return this.getEngine(ext).helpers;
};

/**
 * Register a helper for the given `ext` (engine).
 *
 * ```js
 * template.helperAsync('lower', function(str, next) {
 *   str = str.toLowerCase();
 *   next();
 * });
 * ```
 *
 * @param {String} `ext` The engine to register helpers with.
 * @return {Object} Object of helpers for the specified engine.
 * @api public
 */

Template.prototype.helperAsync = function(name, fn) {
  debug.helper('#{adding async helper} name: %s', name);
  return this._.asyncHelpers.addHelperAsync(name, fn);
};

/**
 * Async version of `.addHelper()`.
 *
 * @param {String} `name` The helper to cache or get.
 * @param {Function} `fn` The helper function.
 * @return {Object} Object of helpers for the specified engine.
 * @api public
 */

Template.prototype.addHelperAsync = function(name, fn) {
  debug.helper('#{adding async helper} name: %s', name);
  return this._.asyncHelpers.addHelperAsync(name, fn);
};

/**
 * Create helpers for each default template `type`.
 *
 * @api private
 */

Template.prototype.createTypeHelper = function(type, plural) {
  var self = this;
  this.helper(type, function (key, locals) {
    var content = self.renderSync(self.cache[plural][key], locals);
    if (content instanceof Error) {
      throw content;
    }
    return content;
  });
};

/**
 * Create async helpers for each default template `type`.
 *
 * @param {String} `type` The type of template.
 * @param {String} `plural` Plural form of `type`.
 * @api private
 */

Template.prototype.createTypeHelperAsync = function(subtype, plural) {
  var template = this;

  this.helperAsync(subtype, function (name, locals, next) {
    var last = arguments[arguments.length - 1];

    if (typeof locals === 'function') {
      next = locals;
      locals = {};
    }
    if (typeof next !== 'function') {
      next = last;
    }

    var partial = template.cache[plural][name];
    if (partial == null) {
      console.log(chalk.red('helper {{' + subtype + ' "' + name + '"}} not found.'));
      return next(null, '');
    }

    var locs = extend({}, partial.locals, partial.data, locals);
    var render = template.renderSubtype(subtype);

    render(name, locs, function (err, content) {
      if (err) return next(err);
      next(null, content);
      return;
    });
  });
};

/**
 * Keep an array of template sub-type for each template type, to
 * make it easier to get/set templates and pass them properly to
 * registered engines.
 *
 * @param {String} `plural` e.g. `pages`
 * @param {Object} `options`
 * @api private
 */

Template.prototype.setType = function(subtype, plural, options) {
  debug.template('#{tracking type}: %s, %s', plural);
  var opts = extend({}, options);

  // Make an association between `subtype` and its `plural`
  this.subtype[subtype] = plural;

  if (opts.isRenderable) {
    this.type.renderable.push(plural);
  }
  if (opts.isLayout) {
    this.type.layout.push(plural);
  }
  if (opts.isPartial || (!opts.isRenderable && !opts.isLayout)) {
    this.type.partial.push(plural);
    opts.isPartial = true;
  }
  return opts;
};

/**
 * Get all templates of the given `type`.
 *
 * ```js
 * var pages = template.getType('renderable');
 * //=> { pages: { 'home.hbs': { ... }, 'about.hbs': { ... }}, posts: { ... }}
 * ```
 *
 * See documentation for [types](./template-types)
 *
 * @param {String} `type`
 * @param {Object} `opts`
 * @api public
 */

Template.prototype.getType = function(type) {
  debug.template('#{getType}: %s', type);
  var arr = this.type[type];

  return arr.reduce(function(acc, plural) {
    acc[plural] = this.cache[plural];
    return acc;
  }.bind(this), {});
};

/**
 * Merge all templates from the given `type` into a single
 * object.
 *
 * If an array of `subtypes` is passed, only templates from
 * the given `subtypes` will be merged and in the order
 * specified in the array.
 *
 * @param {String} `type` The template type to search.
 * @api public
 */

Template.prototype.mergeType = function(type, subtypes) {
  var type = this.getType(type);
  var keys = subtypes || Object.keys(type);
  var len = keys.length;
  var o = {};
  var i = 0;

  while (len--) {
    var subtype = keys[i++];
    for (var key in this.cache[subtype]) {
      if (this.cache[subtype].hasOwnProperty(key)) {
        o[key] = this.cache[subtype][key];
      }
    }
  }
  return o;
};

<<<<<<< HEAD
Template.prototype.loader = function (type) {
  return function(key, value, locals, options) {
    // todo
=======
/**
 * Search all `subtypes` of the given `type` returning the
 * first template with the given `key`.
 *
 *   - If `key` is not found an error is thrown.
 *   - Optionally limit the search to the specified `subtypes`.
 *
 * @param {String} `type` The template type to search.
 * @param {String} `key` The template to find.
 * @param {Array} `subtypes`
 * @api private
 */

Template.prototype._find = function(type, key, subtypes) {
  var o = this.mergeType(type, subtypes);

  if (o && utils.isObject(o) && hasOwn(o, key)) {
    return o[key];
>>>>>>> b79b9749
  }

  throw new Error('Cannot find ' + type + ': "' + key + '"');
};

Template.prototype._loader = function (plural, options, fns, done) {
  var self = this;
  if (arguments.length !== 1) {

    if (typeof options === 'function' || Array.isArray(options)) {
      fns = options;
      options = {};
    }
    var stack = utils.arrayify(fns);
    done = done || function () {};

    self.loaders[plural] = function(key, value, fns, callback) {
      if (typeof key === 'object') {
        callback = fns;
        fns = value;
        value = key;
        key = null;
      }
      if (Array.isArray(value)) {
        callback = fns;
        fns = value;
        value = null;
      }
      if (typeof value === 'function') {
        callback = value;
        fns = [];
        value = null;
      }
      if (typeof fns === 'function') {
        callback = fns;
        fns = [];
      }

      if (typeof callback !== 'function') throw new Error('Expected callback to be a function.');
      if (!Array.isArray(fns)) throw new Error('Expected fns to be an array.');

      // find our stack to call
      var results = {};
      var loaderStack = stack.concat(fns);

      // if nothing custom is defined, then use the default loader
      if (loaderStack.length === 0) {
        var loader = new Loader(options);
        results = loader.load.call(loader, key, value);
        return self.normalize(plural, results, options);
      }

      // pass the loaderStack through the waterfall to get the templates
      var first = loaderStack[0];
      loaderStack[0] = function (next) {
        if (key && value) {
          return first.call(self, key, value, next);
        }
        if (key) {
          return first.call(self, key, next);
        }
        if (value) {
          return first.call(self, value, next);
        }
        next(new Error('No valid arguments'));
      };

      async.waterfall(loaderStack, function (err, template) {
        var override = done(err, template);
        results = override || template;
        callback(err, results);
      });

    };
  }
  return self.loaders[plural];
};

/**
 * Search all layout `subtypes`, returning the first template
 * with the given `key`.
 *
 *   - If `key` is not found an error is thrown.
 *   - Optionally limit the search to the specified `subtypes`.
 *
 * @param {String} `key` The template to search for.
 * @param {Array} `subtypes`
 * @api public
 */

Template.prototype.findLayout = function(key, subtypes) {
  return this._find('layout', key, subtypes);
};

/**
 * Search all partial `subtypes`, returning the first template
 * with the given `key`.
 *
 *   - If `key` is not found an error is thrown.
 *   - Optionally limit the search to the specified `subtypes`.
 *
 * @param {String} `key` The template to search for.
 * @param {Array} `subtypes`
 * @api public
 */

Template.prototype.findPartial = function(key, subtypes) {
  return this._find('partial', key, subtypes);
};

/**
 * Search all renderable `subtypes`, returning the first template
 * with the given `key`.
 *
 *   - If `key` is not found an error is thrown.
 *   - Optionally limit the search to the specified `subtypes`.
 *
 * @param {String} `key` The template to search for.
 * @param {Array} `subtypes`
 * @api public
 */

Template.prototype.findRenderable = function(key, subtypes) {
  return this._find('renderable', key, subtypes);
};

/**
 * Validate a template object to ensure that it has the
 * properties expected for applying layouts, and for
 * choosing engines and renderers. Validation is used by
 * default, but you can choose to bypass.
 *
 * @param  {[type]} type
 * @return {[type]}
 */

Template.prototype.validate = function(key, value, locals, options) {

  // todo
};

Template.prototype.loader = function (type) {
  return function(key, value, locals, options) {

    // todo
  };
};

Template.prototype._load = function(plural, options, fns, done) {
  debug.template('#{load} args:', arguments);
  var self = this;
  var opts = extend({}, this.options, options);
  var loader = function () {
    if (opts.loadFn) {
      var callback = arguments[arguments.length - 1];
      var args = slice(arguments, 0, arguments.length - 1);
      callback(null, opts.loadFn.apply(self, args));
    } else {
      self._loader(plural, opts, fns, done).apply(self, arguments);
    }
  };

  return function (/*key, value, fns*/) {
    var args = slice(arguments);
    var callback = args.pop();
    if (typeof callback !== 'function') {
      args.push(callback);
      callback = function () {};
    }
    args = args.concat([function (err, loaded) {
      if (err) return callback(err);
      self.dispatch(loaded);
      extend(self.cache[plural], loaded);
      callback(null);
    }]);
    loader.apply(self, args);
    return self;
  };
};

/**
 * Load templates and normalize them to ensure it has the necessary
 * properties to be rendered by the current engine.
 *
 * @param  {Object} `template` The template object to normalize.
 * @param  {Object} `options` Options to pass to the renderer.
 *     @option {Function} `renameKey` Override the default function for renaming
 *             the key of normalized template objects.
 *
 * @return {Object} Normalized template.
 * @param {String|Array|Object}
 * @return {Object}
 */

Template.prototype.load = function(plural, options, fns) {
  debug.template('#{load} args:', arguments);
  this.lazyrouter();

  return function (key, value, locals, opts) {
    if (this.option('normalize')) {
      return this.options.normalize.apply(this, arguments);
    }

    value = value || {};
    value.options = extend({ subtype: plural }, options, value.options);

    value.ext = utils.pickExt(value, value.options, this);
    this.lazyLayouts(value.ext, value.options);

    var template = {};
    template[key] = value;

    utils.determineLayout(value);

    // if the template is actually a layout, add it to the cache
    if (utils.isLayout(value)) {
      this.layoutSettings[value.ext].setLayout(template);
    }

    // Handle middleware
    this.dispatch(template, fns);

    // Add the template to the cache
    extend(this.cache[plural], template);
    return this;
  };
};

/**
 * Temporarily cache a template that was passed directly to the [render]
 * method.
 *
 * See [load-templates] for details on template formatting.
 *
 * @param  {String|Object|Function} `key`
 * @param  {Object} `value`
 * @param  {Object} `locals`
 * @return {Object} Normalized template object.
 */

Template.prototype.format = function(key, value, locals, options) {
  debug.template('#{format} args:', arguments);

  // Temporarily load a template onto the cache to normalize it.
  var load = this.load('anonymous', { isRenderable: true });
  load.apply(this, arguments);

  // Get the normalized template and return it.
  return this.cache['anonymous'][key];
};


/**
 * Add a new template `sub-type`, along with associated get/set methods.
 *
 * When you only specify a name for the type, a plural form is created
 * automatically (e.g. `page` and `pages`). However, you can define the
 * `plural` form explicitly if necessary.
 *
 * @param {String} `subtype` Singular name of the sub-type to create, e.g. `page`.
 * @param {String} `plural` Plural name of the template type, e.g. `pages`.
 * @param {Object} `options` Options for the template type.
 *   @option {Boolean} [options] `isRenderable` Templates that may be rendered at some point
 *   @option {Boolean} [options] `isLayout` Templates to be used as layouts
 *   @option {Boolean} [options] `isPartial` Templates to be used as partial views or includes
 * @param {Function|Array} `fns` Middleware function or functions to be run for every template of this type.
 * @return {Object} `Template` to enable chaining.
 * @api public
 */

Template.prototype.create = function(subtype, plural, options, fns, done) {
  debug.template('#{creating template subtype}: %s', subtype);
  var args = slice(arguments);

  if (typeof plural !== 'string') {
    done = fns;
    fns = options;
    options = plural;
    plural = subtype + 's';
  }

  if (typeof options === 'function') {
    done = options;
    fns = [];
    options = {};
  }

  if (Array.isArray(options)) {
    done = fns;
    fns = options;
    options = {};
  }

  if (typeof fns === 'function') {
    done = fns;
    fns = [];
  }

  this.cache[plural] = this.cache[plural] || {};
  options = this.setType(subtype, plural, options);

  // Add convenience methods for this sub-type
  this.decorate(subtype, plural, options, fns, done);

  // Create a sync helper for this type
  if (!hasOwn(this._.helpers, subtype)) {
    this.createTypeHelper(subtype, plural);
  }

  // Create an async helper for this type
  if (!hasOwn(this._.asyncHelpers, subtype)) {
    this.createTypeHelperAsync(subtype, plural);
  }
  return this;
};

/**
 * Decorate a new template subtype with convenience methods.
 *
 * @param  {String} `subtype`
 * @param  {String} `plural`
 * @param  {Object} `options`
 * @api private
 */

Template.prototype.decorate = function(subtype, plural, options, fns, done) {
  debug.template('#{decorating template subtype}:', subtype);
  options = extend({}, options);

  /**
   * Middleware for this template type
   */

  utils.filterMiddleware(fns, slice(arguments));

  /**
   * Add a method to `Template` for `plural`
   */

  var load = this._load(plural, options, fns, done);
  mixin(plural, function (/*key, value, fns*/) {
    return load.apply(this, arguments);
  });

  /**
   * Add a method to `Template` for `subtype`
   */

  mixin(subtype, function (/*key, value, locals, opts*/) {
    return this[plural].apply(this, arguments);
  });

  /**
   * Add a `get` method to `Template` for `subtype`
   */

  mixin(methodName('get', subtype), function (key) {
    return this.cache[plural][key];
  });

  /**
   * Add a `render` method to `Template` for `subtype`
   */

  mixin(methodName('render', subtype), function () {
    return this.renderSubtype(subtype);
  });
};

/**
 * Convenience method for looking up a template on the cache,
 * with or without a file extension.
 *
 * @param {String} `plural` The template cache to search.
 * @param {String} `name` The name of the template.
 * @api public
 */

Template.prototype.lookup = function(plural, name, ext) {
  var cache = this.cache[plural];
  if (hasOwn(cache, name)) {
    return cache[name];
  }
  if (hasOwn(cache, name + ext || '.md')) {
    return cache[name + ext || '.md'];
  }
  return name;
};

/**
 * Get partials from the cache. More specifically, all templates with
 * a `type` of `partial` defined. If `options.mergePartials` is `true`,
 * this object will keep custom partial types seperate - otherwise, all
 * templates with the type `partials` will be merged onto the same object.
 * This is useful when necessary for the engine being used.
 *
 * @api private
 */

Template.prototype.mergePartials = function(ext, locals, mergePartials) {
  debug.template('#{merging partials} args: %j', arguments);
  var self = this;

  mergePartials = mergePartials || this.option('mergePartials');
  var opts = extend({partials: {}}, locals);

  self.type['partial'].forEach(function (type) {
    forOwn(self.cache[type], function (value, key) {
      opts = extend({}, opts, value.locals);

      // If a layout is defined, apply it to the partial
      value.content = self.applyLayout(ext, value, value.locals);

      // If `mergePartials` is true combine all `partial` subtypes
      if (mergePartials === true) {
        opts.partials[self.option('partialsKey')(key)] = value.content;
      } else {
        opts[type][key] = value.content;
      }
    });
  });
  return opts;
};

/**
 * Render `content` with the given `options` and `callback`.
 *
 * @param  {Object|String} `file` String or normalized template object.
 * @param  {Object} `options` Options to pass to registered view engines.
 * @return {String}
 * @api public
 */

Template.prototype.renderBase = function(engine, content, locals, cb) {
  var self = this;

  if (typeof locals === 'function') {
    cb = locals;
    locals = {};
  }

  if (!hasOwn(engine, 'render')) {
    throw new Error('`.render()` method not found on: "' + engine.name + '".');
  }

  try {
    engine.render(content, locals, function (err, res) {
      if (err) {
        debug.render('renderBase: %j', err);
        cb.call(self, err);
        return;
      }

      self._.asyncHelpers.resolve(res, function (err, res) {
        if (err) return cb.call(self, err);
        cb.call(self, null, res);
      });
    });
  } catch (err) {
    debug.render('renderBase [catch]: %j', err);
    cb.call(self, err);
  }
};

/**
 * Render `content` with the given `options` and `callback`.
 *
 * @param  {Object|String} `file` String or normalized template object.
 * @param  {Object} `options` Options to pass to registered view engines.
 * @return {String}
 * @api public
 */

Template.prototype.render = function(content, locals, cb) {
  if (typeof locals === 'function') {
    cb = locals;
    locals = {};
  }

  var defaultExt = this.option('viewEngine');
  var engine = this.getEngine(defaultExt);

  // if (this.option('preprocess')) {
  //   var pre = this.preprocess(content, locals, true);
  //   content = pre.content;
  //   locals = extend({}, pre.locals, locals);
  //   engine = pre.engine;
  // }

  this.bindHelpers(locals);
  this.renderBase(engine, content, locals, cb);
};

/**
 * Render `content` with the given `locals`.
 *
 * @param  {Object|String} `file` String or normalized template object.
 * @param  {Object} `options` Options to pass to registered view engines.
 * @return {String}
 * @api public
 */

Template.prototype.renderSync = function(content, locals) {
  var ext = this.option('viewEngine');
  var engine = this.getEngine(ext);

  // if (this.option('preprocess')) {
  //   var pre = this.preprocess(content, locals);
  //   content = pre.content;
  //   locals = extend({}, pre.locals, locals);
  //   engine = pre.engine;
  // }

  if (!hasOwn(engine, 'renderSync')) {
    throw new Error('`.renderSync()` method not found on engine: "' + engine + '".');
  }

  try {
    return engine.renderSync(content, locals);
  } catch (err) {
    debug.render('renderSync: %j', err);
    return err;
  }
};

/**
 * Render the given string with the specified `locals` and `callback`.
 *
 * @param  {String} `str` The string to render.
 * @param  {Object} `locals` Locals and/or options to pass to registered view engines.
 * @return {String}
 * @api public
 */

Template.prototype.renderString = function(str, locals, cb) {
  if (typeof locals === 'function') {
    cb = locals;
    locals = {};
  }

  // The user-defined, default engine to use
  var ext = this.option('viewEngine');
  var engine = this.getEngine(ext);

  if (Boolean(locals.engine)) {
    engine = this.getEngine(locals.engine);
  } else if (Boolean(locals.ext)) {
    engine = this.getEngine(locals.ext);
  }

  this.renderBase(engine, str, locals, cb);
};

/**
 * Render the given string with the specified `locals` and `callback`.
 *
 * @param  {String} `str` The string to render.
 * @param  {Object} `locals` Locals and/or options to pass to registered view engines.
 * @return {String}
 * @api public
 */

Template.prototype.renderType = function(type, subtype) {
  var self = this;

  return function(name, locals, cb) {
    if (typeof locals === 'function') {
      cb = locals;
      locals = {};
    }

    var obj = self.getType(type);
    var template;
    if (subtype == null) {
      template = utils.firstOfType(name, self, type);
    } else {
      template = obj[subtype][name];
    }

    // The user-defined, default engine to use
    var ext = self.option('viewEngine');
    var engine = self.getEngine(ext);

    // Attempt to get the template from the cache.
    if (template == null) {
      throw new Error('Cannot find "' + name + '" on the cache.');
    }

    var content = template.content;
    locals = self.mergeLocals(self, template, locals);

    if (Boolean(template.engine)) {
      engine = self.getEngine(template.engine);
    } else if (Boolean(template.ext)) {
      engine = self.getEngine(template.ext);
    }

    self.renderBase(engine, content, locals, cb);
  };
};

/**
 * Create a `.render()` method for the given `subtype`.
 *
 * The created method has takes the same parameters as the default
 * `.render()` method, accept that the first parameter expects the
 * name of a cached template, rather than any given string.
 *
 * @param  {String} `str` The string to render.
 * @param  {Object} `locals` Locals and/or options to pass to registered view engines.
 * @return {String}
 * @api public
 */

Template.prototype.renderSubtype = function(subtype) {
  var self = this;

  return function(name, locals, cb) {
    if (typeof locals === 'function') {
      cb = locals;
      locals = {};
    }

    // Get the plural name of the cache to use
    var plural = self.subtype[subtype];
    var template = self.cache[plural][name];

    // The user-defined, default engine to use
    var ext = self.option('viewEngine');
    var engine = self.getEngine(ext);

    // Attempt to get the template from the cache.
    if (template == null) {
      throw new Error('Cannot find "' + name + '" on the cache.');
    }

    if (Boolean(template.engine)) {
      engine = self.getEngine(template.engine);
    } else if (Boolean(template.ext)) {
      engine = self.getEngine(template.ext);
    }

    locals = self.mergeLocals(self, template, locals);

    // // Get the extension to use for picking an engine
    ext = utils.pickExt(template, locals, self);

    // if a layout is defined, wrap `content` with it
    var content = self.applyLayout(ext, template, locals);

    self.renderBase(engine, content, locals, cb);
  };
};

/**
 * Render `content` from the given cached template with the
 * given `locals` and `callback`.
 *
 * @param  {String} `name` Name of the cached template.
 * @param  {Object} `locals` Locals and/or options to pass to registered view engines.
 * @return {String}
 * @api public
 */

Template.prototype.renderCached = function(name, locals, cb) {
  if (typeof locals === 'function') {
    cb = locals;
    locals = {};
  }

  // The user-defined, default engine to use
  var viewEngine = this.option('viewEngine');
  var engine = this.getEngine(viewEngine);

  // Attempt to get the template from the cache.
  var template = utils.firstOfType(name, this, ['renderable']);
  if (template == null) {
    throw new Error('Cannot find "' + name + '" on the cache.');
  }

  var content = template.content;
  locals = _.extend({}, template.locals, locals);

  if (Boolean(template.engine)) {
    engine = this.getEngine(template.engine);
  } else if (Boolean(template.ext)) {
    engine = this.getEngine(template.ext);
  }

  this.renderBase(engine, content, locals, cb);
};

/**
 * Bind the current context to helpers.
 *
 * @param  {Object} `locals`
 * @return {Object}
 */

Template.prototype.bindHelpers = function (locals) {
  var helpers = _.cloneDeep(locals.helpers);
  locals.helpers = {};

  var o = {};
  o.context = locals;
  o.root = this;

  forOwn(helpers, function(fn, key) {
    locals.helpers[key] = _.bind(fn, o);
  });
};

/**
 * Merge locals with `cache.data`.
 *
 * @param  {String} `name`
 * @param  {Object} `template`
 * @param  {Object} `locals`
 * @api private
 */

Template.prototype.mergeLocals = function(self, template, locals, delims) {
  locals = extend({}, self.cache.data, template.locals, locals);
  return extend({}, self.mergePartials(locals), locals, delims);
};

/**
 * The default method used for merging data into the `locals` object
 * as a last step before its passed to the current renderer.
 *
 * @param  {Object} `template`
 * @param  {Object} `locals`
 * @return {Object}
 */

Template.prototype.mergeFn = function(template, locals, async) {
  var data = this.get('data');
  var o = {};

  if (this.option('mergeFn')) {
    return this.option('mergeFn').apply(this, arguments);
  }

  if (utils.isObject(template)) {
    var preference = this.option('preferLocals');
    if (preference === true) {
      o = _.defaults({}, o, template.locals, template.data);
    } else {
      o = _.defaults({}, o, template.data, template.locals);
    }
  }

  o.helpers = extend({}, this._.helpers, (async
    ? this._.asyncHelpers
    : {}), o.helpers);
  return extend(data, o, locals);
};

/**
 * Create a camel-cased method name for the given
 * `method` and `type`.
 *
 *     'get' + 'page' => `getPage`
 *
 * @param  {String} `type`
 * @param  {String} `name`
 * @return {String}
 */

function methodName(method, type) {
  return camelize(method) + type[0].toUpperCase() + type.slice(1);
}

/**
 * Extend the `Template` prototype with a new method.
 *
 * @param  {String} `method` The method name.
 * @param  {Function} `fn`
 * @api private
 */

function mixin(method, fn) {
  Template.prototype[method] = fn;
}

/**
 * Utility method to define getters.
 *
 * @param  {Object} `o`
 * @param  {String} `name`
 * @param  {Function} `getter`
 * @return {Getter}
 * @api private
 */

function defineGetter(o, name, getter) {
  Object.defineProperty(o, name, {
    configurable: false,
    enumerable: false,
    get: getter,
    set: function() {}
  });
}

/**
 * Utility for getting an own property from an object.
 *
 * @param  {Object} `o`
 * @param  {Object} `prop`
 * @return {Boolean}
 * @api true
 */

function hasOwn(o, prop) {
  return {}.hasOwnProperty.call(o, prop);
}<|MERGE_RESOLUTION|>--- conflicted
+++ resolved
@@ -876,33 +876,96 @@
   return o;
 };
 
-<<<<<<< HEAD
+/**
+ * Search all `subtypes` of the given `type` returning the
+ * first template with the given `key`.
+ *
+ *   - If `key` is not found an error is thrown.
+ *   - Optionally limit the search to the specified `subtypes`.
+ *
+ * @param {String} `type` The template type to search.
+ * @param {String} `key` The template to find.
+ * @param {Array} `subtypes`
+ * @api private
+ */
+
+Template.prototype._find = function(type, key, subtypes) {
+  var o = this.mergeType(type, subtypes);
+
+  if (o && utils.isObject(o) && hasOwn(o, key)) {
+    return o[key];
+  }
+
+  throw new Error('Cannot find ' + type + ': "' + key + '"');
+};
+
+/**
+ * Search all layout `subtypes`, returning the first template
+ * with the given `key`.
+ *
+ *   - If `key` is not found an error is thrown.
+ *   - Optionally limit the search to the specified `subtypes`.
+ *
+ * @param {String} `key` The template to search for.
+ * @param {Array} `subtypes`
+ * @api public
+ */
+
+Template.prototype.findLayout = function(key, subtypes) {
+  return this._find('layout', key, subtypes);
+};
+
+/**
+ * Search all partial `subtypes`, returning the first template
+ * with the given `key`.
+ *
+ *   - If `key` is not found an error is thrown.
+ *   - Optionally limit the search to the specified `subtypes`.
+ *
+ * @param {String} `key` The template to search for.
+ * @param {Array} `subtypes`
+ * @api public
+ */
+
+Template.prototype.findPartial = function(key, subtypes) {
+  return this._find('partial', key, subtypes);
+};
+
+/**
+ * Search all renderable `subtypes`, returning the first template
+ * with the given `key`.
+ *
+ *   - If `key` is not found an error is thrown.
+ *   - Optionally limit the search to the specified `subtypes`.
+ *
+ * @param {String} `key` The template to search for.
+ * @param {Array} `subtypes`
+ * @api public
+ */
+
+Template.prototype.findRenderable = function(key, subtypes) {
+  return this._find('renderable', key, subtypes);
+};
+
+/**
+ * Validate a template object to ensure that it has the
+ * properties expected for applying layouts, and for
+ * choosing engines and renderers. Validation is used by
+ * default, but you can choose to bypass.
+ *
+ * @param  {[type]} type
+ * @return {[type]}
+ */
+
+Template.prototype.validate = function(key, value, locals, options) {
+
+  // todo
+};
+
 Template.prototype.loader = function (type) {
   return function(key, value, locals, options) {
     // todo
-=======
-/**
- * Search all `subtypes` of the given `type` returning the
- * first template with the given `key`.
- *
- *   - If `key` is not found an error is thrown.
- *   - Optionally limit the search to the specified `subtypes`.
- *
- * @param {String} `type` The template type to search.
- * @param {String} `key` The template to find.
- * @param {Array} `subtypes`
- * @api private
- */
-
-Template.prototype._find = function(type, key, subtypes) {
-  var o = this.mergeType(type, subtypes);
-
-  if (o && utils.isObject(o) && hasOwn(o, key)) {
-    return o[key];
->>>>>>> b79b9749
-  }
-
-  throw new Error('Cannot find ' + type + ': "' + key + '"');
+  };
 };
 
 Template.prototype._loader = function (plural, options, fns, done) {
@@ -979,72 +1042,50 @@
 };
 
 /**
- * Search all layout `subtypes`, returning the first template
- * with the given `key`.
- *
- *   - If `key` is not found an error is thrown.
- *   - Optionally limit the search to the specified `subtypes`.
- *
- * @param {String} `key` The template to search for.
- * @param {Array} `subtypes`
- * @api public
- */
-
-Template.prototype.findLayout = function(key, subtypes) {
-  return this._find('layout', key, subtypes);
-};
-
-/**
- * Search all partial `subtypes`, returning the first template
- * with the given `key`.
- *
- *   - If `key` is not found an error is thrown.
- *   - Optionally limit the search to the specified `subtypes`.
- *
- * @param {String} `key` The template to search for.
- * @param {Array} `subtypes`
- * @api public
- */
-
-Template.prototype.findPartial = function(key, subtypes) {
-  return this._find('partial', key, subtypes);
-};
-
-/**
- * Search all renderable `subtypes`, returning the first template
- * with the given `key`.
- *
- *   - If `key` is not found an error is thrown.
- *   - Optionally limit the search to the specified `subtypes`.
- *
- * @param {String} `key` The template to search for.
- * @param {Array} `subtypes`
- * @api public
- */
-
-Template.prototype.findRenderable = function(key, subtypes) {
-  return this._find('renderable', key, subtypes);
-};
-
-/**
- * Validate a template object to ensure that it has the
- * properties expected for applying layouts, and for
- * choosing engines and renderers. Validation is used by
- * default, but you can choose to bypass.
- *
- * @param  {[type]} type
- * @return {[type]}
- */
-
-Template.prototype.validate = function(key, value, locals, options) {
-
-  // todo
-};
-
-Template.prototype.loader = function (type) {
-  return function(key, value, locals, options) {
-
-    // todo
+ * Load templates and normalize them to ensure it has the necessary
+ * properties to be rendered by the current engine.
+ *
+ * @param  {Object} `template` The template object to normalize.
+ * @param  {Object} `options` Options to pass to the renderer.
+ *     @option {Function} `renameKey` Override the default function for renaming
+ *             the key of normalized template objects.
+ *
+ * @return {Object} Normalized template.
+ * @param {String|Array|Object}
+ * @return {Object}
+ */
+
+Template.prototype.load = function(plural, options, fns) {
+  debug.template('#{load} args:', arguments);
+  this.lazyrouter();
+
+  return function (key, value, locals, opts) {
+    if (this.option('normalize')) {
+      return this.options.normalize.apply(this, arguments);
+    }
+
+    value = value || {};
+    value.options = extend({ subtype: plural }, options, value.options);
+
+    value.ext = utils.pickExt(value, value.options, this);
+    this.lazyLayouts(value.ext, value.options);
+
+    var template = {};
+    template[key] = value;
+
+    utils.determineLayout(value);
+
+    // if the template is actually a layout, add it to the cache
+    if (utils.isLayout(value)) {
+      this.layoutSettings[value.ext].setLayout(template);
+    }
+
+    // Handle middleware
+    this.dispatch(template, fns);
+
+    // Add the template to the cache
+    extend(this.cache[plural], template);
+    return this;
   };
 };
 
@@ -1081,54 +1122,6 @@
 };
 
 /**
- * Load templates and normalize them to ensure it has the necessary
- * properties to be rendered by the current engine.
- *
- * @param  {Object} `template` The template object to normalize.
- * @param  {Object} `options` Options to pass to the renderer.
- *     @option {Function} `renameKey` Override the default function for renaming
- *             the key of normalized template objects.
- *
- * @return {Object} Normalized template.
- * @param {String|Array|Object}
- * @return {Object}
- */
-
-Template.prototype.load = function(plural, options, fns) {
-  debug.template('#{load} args:', arguments);
-  this.lazyrouter();
-
-  return function (key, value, locals, opts) {
-    if (this.option('normalize')) {
-      return this.options.normalize.apply(this, arguments);
-    }
-
-    value = value || {};
-    value.options = extend({ subtype: plural }, options, value.options);
-
-    value.ext = utils.pickExt(value, value.options, this);
-    this.lazyLayouts(value.ext, value.options);
-
-    var template = {};
-    template[key] = value;
-
-    utils.determineLayout(value);
-
-    // if the template is actually a layout, add it to the cache
-    if (utils.isLayout(value)) {
-      this.layoutSettings[value.ext].setLayout(template);
-    }
-
-    // Handle middleware
-    this.dispatch(template, fns);
-
-    // Add the template to the cache
-    extend(this.cache[plural], template);
-    return this;
-  };
-};
-
-/**
  * Temporarily cache a template that was passed directly to the [render]
  * method.
  *
